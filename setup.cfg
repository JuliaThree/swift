<<<<<<< HEAD
=======
[metadata]
name = swift
summary = OpenStack Object Storage
description-file =
    README.md
author = OpenStack
author-email = openstack-dev@lists.openstack.org
home-page = http://www.openstack.org/
classifier =
    Development Status :: 5 - Production/Stable
    Environment :: OpenStack
    Intended Audience :: Information Technology
    Intended Audience :: System Administrators
    License :: OSI Approved :: Apache Software License
    Operating System :: POSIX :: Linux
    Programming Language :: Python
    Programming Language :: Python :: 2
    Programming Language :: Python :: 2.6
    Programming Language :: Python :: 2.7

[pbr]
skip_authors = True
skip_changelog = True

[files]
packages =
    swift
scripts =
    bin/swift-account-audit
    bin/swift-account-auditor
    bin/swift-account-reaper
    bin/swift-account-replicator
    bin/swift-account-server
    bin/swift-config
    bin/swift-container-auditor
    bin/swift-container-replicator
    bin/swift-container-server
    bin/swift-container-sync
    bin/swift-container-updater
    bin/swift-dispersion-populate
    bin/swift-dispersion-report
    bin/swift-drive-audit
    bin/swift-form-signature
    bin/swift-get-nodes
    bin/swift-init
    bin/swift-object-auditor
    bin/swift-object-expirer
    bin/swift-object-info
    bin/swift-object-replicator
    bin/swift-object-server
    bin/swift-object-updater
    bin/swift-oldies
    bin/swift-orphans
    bin/swift-proxy-server
    bin/swift-recon
    bin/swift-recon-cron
    bin/swift-ring-builder
    bin/swift-temp-url

[entry_points]
paste.app_factory =
    proxy = swift.proxy.server:app_factory
    object = swift.obj.server:app_factory
    mem_object = swift.obj.mem_server:app_factory
    container = swift.container.server:app_factory
    account = swift.account.server:app_factory

paste.filter_factory =
    healthcheck = swift.common.middleware.healthcheck:filter_factory
    crossdomain = swift.common.middleware.crossdomain:filter_factory
    memcache = swift.common.middleware.memcache:filter_factory
    ratelimit = swift.common.middleware.ratelimit:filter_factory
    cname_lookup = swift.common.middleware.cname_lookup:filter_factory
    catch_errors = swift.common.middleware.catch_errors:filter_factory
    domain_remap = swift.common.middleware.domain_remap:filter_factory
    staticweb = swift.common.middleware.staticweb:filter_factory
    tempauth = swift.common.middleware.tempauth:filter_factory
    keystoneauth = swift.common.middleware.keystoneauth:filter_factory
    recon = swift.common.middleware.recon:filter_factory
    tempurl = swift.common.middleware.tempurl:filter_factory
    formpost = swift.common.middleware.formpost:filter_factory
    name_check = swift.common.middleware.name_check:filter_factory
    bulk = swift.common.middleware.bulk:filter_factory
    container_quotas = swift.common.middleware.container_quotas:filter_factory
    account_quotas = swift.common.middleware.account_quotas:filter_factory
    proxy_logging = swift.common.middleware.proxy_logging:filter_factory
    slo = swift.common.middleware.slo:filter_factory
    list_endpoints = swift.common.middleware.list_endpoints:filter_factory
    gatekeeper = swift.common.middleware.gatekeeper:filter_factory
    container_sync = swift.common.middleware.container_sync:filter_factory

>>>>>>> e16ea691
[build_sphinx]
all_files = 1
build-dir = doc/build
source-dir = doc/source

[egg_info]
tag_build =
tag_date = 0
tag_svn_revision = 0

[compile_catalog]
directory = locale
domain = swift

[update_catalog]
domain = swift
output_dir = locale
input_file = locale/swift.pot

[extract_messages]
keywords = _ l_ lazy_gettext
mapping_file = babel.cfg
output_file = locale/swift.pot

[nosetests]
exe = 1
verbosity = 2
detailed-errors = 1
cover-package = swift
cover-html = true
cover-erase = true<|MERGE_RESOLUTION|>--- conflicted
+++ resolved
@@ -1,5 +1,3 @@
-<<<<<<< HEAD
-=======
 [metadata]
 name = swift
 summary = OpenStack Object Storage
@@ -91,7 +89,6 @@
     gatekeeper = swift.common.middleware.gatekeeper:filter_factory
     container_sync = swift.common.middleware.container_sync:filter_factory
 
->>>>>>> e16ea691
 [build_sphinx]
 all_files = 1
 build-dir = doc/build
