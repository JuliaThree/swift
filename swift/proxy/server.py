# Copyright (c) 2010-2012 OpenStack, LLC.
#
# Licensed under the Apache License, Version 2.0 (the "License");
# you may not use this file except in compliance with the License.
# You may obtain a copy of the License at
#
#    http://www.apache.org/licenses/LICENSE-2.0
#
# Unless required by applicable law or agreed to in writing, software
# distributed under the License is distributed on an "AS IS" BASIS,
# WITHOUT WARRANTIES OR CONDITIONS OF ANY KIND, either express or
# implied.
# See the License for the specific language governing permissions and
# limitations under the License.

# NOTE: swift_conn
# You'll see swift_conn passed around a few places in this file. This is the
# source httplib connection of whatever it is attached to.
#   It is used when early termination of reading from the connection should
# happen, such as when a range request is satisfied but there's still more the
# source connection would like to send. To prevent having to read all the data
# that could be left, the source connection can be .close() and then reads
# commence to empty out any buffers.
#   These shenanigans are to ensure all related objects can be garbage
# collected. We've seen objects hang around forever otherwise.

from __future__ import with_statement
try:
    import simplejson as json
except ImportError:
    import json
import mimetypes
import os
import re
import time
import traceback
from ConfigParser import ConfigParser
from datetime import datetime
from urllib import unquote, quote
import uuid
import functools
from hashlib import md5
from random import shuffle

from eventlet import sleep, spawn_n, GreenPile, Timeout
from eventlet.queue import Queue, Empty, Full
from eventlet.timeout import Timeout
from webob.exc import HTTPAccepted, HTTPBadRequest, HTTPForbidden, \
    HTTPMethodNotAllowed, HTTPNotFound, HTTPPreconditionFailed, \
    HTTPRequestEntityTooLarge, HTTPRequestTimeout, HTTPServerError, \
    HTTPServiceUnavailable, status_map
from webob import Request, Response

from swift.common.ring import Ring
from swift.common.utils import cache_from_env, ContextPool, get_logger, \
    get_remote_client, normalize_timestamp, split_path, TRUE_VALUES
from swift.common.bufferedhttp import http_connect
from swift.common.constraints import check_metadata, check_object_creation, \
    check_utf8, CONTAINER_LISTING_LIMIT, MAX_ACCOUNT_NAME_LENGTH, \
    MAX_CONTAINER_NAME_LENGTH, MAX_FILE_SIZE
from swift.common.exceptions import ChunkReadTimeout, \
    ChunkWriteTimeout, ConnectionTimeout, ListingIterNotFound, \
    ListingIterNotAuthorized, ListingIterError


def update_headers(response, headers):
    """
    Helper function to update headers in the response.

    :param response: webob.Response object
    :param headers: dictionary headers
    """
    if hasattr(headers, 'items'):
        headers = headers.items()
    for name, value in headers:
        if name == 'etag':
            response.headers[name] = value.replace('"', '')
        elif name not in ('date', 'content-length', 'content-type',
                          'connection', 'x-put-timestamp', 'x-delete-after'):
            response.headers[name] = value


def public(func):
    """
    Decorator to declare which methods are publicly accessible as HTTP
    requests

    :param func: function to make public
    """
    func.publicly_accessible = True

    @functools.wraps(func)
    def wrapped(*a, **kw):
        return func(*a, **kw)
    return wrapped


def delay_denial(func):
    """
    Decorator to declare which methods should have any swift.authorize call
    delayed. This is so the method can load the Request object up with
    additional information that may be needed by the authorization system.

    :param func: function for which authorization will be delayed
    """
    func.delay_denial = True

    @functools.wraps(func)
    def wrapped(*a, **kw):
        return func(*a, **kw)
    return wrapped


def get_account_memcache_key(account):
    return 'account/%s' % account


def get_container_memcache_key(account, container):
    return 'container/%s/%s' % (account, container)


class SegmentedIterable(object):
    """
    Iterable that returns the object contents for a segmented object in Swift.

    If set, the response's `bytes_transferred` value will be updated (used to
    log the size of the request). Also, if there's a failure that cuts the
    transfer short, the response's `status_int` will be updated (again, just
    for logging since the original status would have already been sent to the
    client).

    :param controller: The ObjectController instance to work with.
    :param container: The container the object segments are within.
    :param listing: The listing of object segments to iterate over; this may
                    be an iterator or list that returns dicts with 'name' and
                    'bytes' keys.
    :param response: The webob.Response this iterable is associated with, if
                     any (default: None)
    """

    def __init__(self, controller, container, listing, response=None):
        self.controller = controller
        self.container = container
        self.listing = iter(listing)
        self.segment = -1
        self.segment_dict = None
        self.segment_peek = None
        self.seek = 0
        self.segment_iter = None
        # See NOTE: swift_conn at top of file about this.
        self.segment_iter_swift_conn = None
        self.position = 0
        self.response = response
        if not self.response:
            self.response = Response()
        self.next_get_time = 0

    def _load_next_segment(self):
        """
        Loads the self.segment_iter with the next object segment's contents.

        :raises: StopIteration when there are no more object segments.
        """
        try:
            self.segment += 1
            self.segment_dict = self.segment_peek or self.listing.next()
            self.segment_peek = None
            partition, nodes = self.controller.app.object_ring.get_nodes(
                self.controller.account_name, self.container,
                self.segment_dict['name'])
            path = '/%s/%s/%s' % (self.controller.account_name, self.container,
                self.segment_dict['name'])
            req = Request.blank(path)
            if self.seek:
                req.range = 'bytes=%s-' % self.seek
                self.seek = 0
            if self.segment > 10:
                sleep(max(self.next_get_time - time.time(), 0))
                self.next_get_time = time.time() + 1
            shuffle(nodes)
            resp = self.controller.GETorHEAD_base(req, _('Object'), partition,
                self.controller.iter_nodes(partition, nodes,
                self.controller.app.object_ring), path,
                len(nodes))
            if resp.status_int // 100 != 2:
                raise Exception(_('Could not load object segment %(path)s:' \
                    ' %(status)s') % {'path': path, 'status': resp.status_int})
            self.segment_iter = resp.app_iter
            # See NOTE: swift_conn at top of file about this.
            self.segment_iter_swift_conn = getattr(resp, 'swift_conn', None)
        except StopIteration:
            raise
        except (Exception, Timeout), err:
            if not getattr(err, 'swift_logged', False):
                self.controller.app.logger.exception(_('ERROR: While '
                    'processing manifest /%(acc)s/%(cont)s/%(obj)s'),
                    {'acc': self.controller.account_name,
                     'cont': self.controller.container_name,
                     'obj': self.controller.object_name})
                err.swift_logged = True
                self.response.status_int = 503
            raise

    def next(self):
        return iter(self).next()

    def __iter__(self):
        """ Standard iterator function that returns the object's contents. """
        try:
            while True:
                if not self.segment_iter:
                    self._load_next_segment()
                while True:
                    with ChunkReadTimeout(self.controller.app.node_timeout):
                        try:
                            chunk = self.segment_iter.next()
                            break
                        except StopIteration:
                            self._load_next_segment()
                self.position += len(chunk)
                self.response.bytes_transferred = getattr(self.response,
                    'bytes_transferred', 0) + len(chunk)
                yield chunk
        except StopIteration:
            raise
        except (Exception, Timeout), err:
            if not getattr(err, 'swift_logged', False):
                self.controller.app.logger.exception(_('ERROR: While '
                    'processing manifest /%(acc)s/%(cont)s/%(obj)s'),
                    {'acc': self.controller.account_name,
                     'cont': self.controller.container_name,
                     'obj': self.controller.object_name})
                err.swift_logged = True
                self.response.status_int = 503
            raise

    def app_iter_range(self, start, stop):
        """
        Non-standard iterator function for use with Webob in serving Range
        requests more quickly. This will skip over segments and do a range
        request on the first segment to return data from, if needed.

        :param start: The first byte (zero-based) to return. None for 0.
        :param stop: The last byte (zero-based) to return. None for end.
        """
        try:
            if start:
                self.segment_peek = self.listing.next()
                while start >= self.position + self.segment_peek['bytes']:
                    self.segment += 1
                    self.position += self.segment_peek['bytes']
                    self.segment_peek = self.listing.next()
                self.seek = start - self.position
            else:
                start = 0
            if stop is not None:
                length = stop - start
            else:
                length = None
            for chunk in self:
                if length is not None:
                    length -= len(chunk)
                    if length < 0:
                        # Chop off the extra:
                        self.response.bytes_transferred = \
                           getattr(self.response, 'bytes_transferred', 0) \
                           + length
                        yield chunk[:length]
                        break
                yield chunk
            # See NOTE: swift_conn at top of file about this.
            if self.segment_iter_swift_conn:
                try:
                    self.segment_iter_swift_conn.close()
                except Exception:
                    pass
                self.segment_iter_swift_conn = None
            if self.segment_iter:
                try:
                    while self.segment_iter.next():
                        pass
                except Exception:
                    pass
                self.segment_iter = None
        except StopIteration:
            raise
        except (Exception, Timeout), err:
            if not getattr(err, 'swift_logged', False):
                self.controller.app.logger.exception(_('ERROR: While '
                    'processing manifest /%(acc)s/%(cont)s/%(obj)s'),
                    {'acc': self.controller.account_name,
                     'cont': self.controller.container_name,
                     'obj': self.controller.object_name})
                err.swift_logged = True
                self.response.status_int = 503
            raise


class Controller(object):
    """Base WSGI controller class for the proxy"""
    server_type = _('Base')

    # Ensure these are all lowercase
    pass_through_headers = []

    def __init__(self, app):
        self.account_name = None
        self.app = app
        self.trans_id = '-'

    def transfer_headers(self, src_headers, dst_headers):
        x_remove = 'x-remove-%s-meta-' % self.server_type.lower()
        x_meta = 'x-%s-meta-' % self.server_type.lower()
        dst_headers.update((k.lower().replace('-remove', '', 1), '')
                           for k in src_headers
                           if k.lower().startswith(x_remove))
        dst_headers.update((k.lower(), v)
                           for k, v in src_headers.iteritems()
                           if k.lower() in self.pass_through_headers or
                              k.lower().startswith(x_meta))

    def error_increment(self, node):
        """
        Handles incrementing error counts when talking to nodes.

        :param node: dictionary of node to increment the error count for
        """
        node['errors'] = node.get('errors', 0) + 1
        node['last_error'] = time.time()

    def error_occurred(self, node, msg):
        """
        Handle logging, and handling of errors.

        :param node: dictionary of node to handle errors for
        :param msg: error message
        """
        self.error_increment(node)
        self.app.logger.error(_('%(msg)s %(ip)s:%(port)s'),
            {'msg': msg, 'ip': node['ip'], 'port': node['port']})

    def exception_occurred(self, node, typ, additional_info):
        """
        Handle logging of generic exceptions.

        :param node: dictionary of node to log the error for
        :param typ: server type
        :param additional_info: additional information to log
        """
        self.app.logger.exception(
            _('ERROR with %(type)s server %(ip)s:%(port)s/%(device)s re: '
              '%(info)s'),
            {'type': typ, 'ip': node['ip'], 'port': node['port'],
             'device': node['device'], 'info': additional_info})

    def error_limited(self, node):
        """
        Check if the node is currently error limited.

        :param node: dictionary of node to check
        :returns: True if error limited, False otherwise
        """
        now = time.time()
        if not 'errors' in node:
            return False
        if 'last_error' in node and node['last_error'] < \
                now - self.app.error_suppression_interval:
            del node['last_error']
            if 'errors' in node:
                del node['errors']
            return False
        limited = node['errors'] > self.app.error_suppression_limit
        if limited:
            self.app.logger.debug(
                _('Node error limited %(ip)s:%(port)s (%(device)s)'), node)
        return limited

    def error_limit(self, node):
        """
        Mark a node as error limited.

        :param node: dictionary of node to error limit
        """
        node['errors'] = self.app.error_suppression_limit + 1
        node['last_error'] = time.time()

    def account_info(self, account, autocreate=False):
        """
        Get account information, and also verify that the account exists.

        :param account: name of the account to get the info for
        :returns: tuple of (account partition, account nodes, container_count)
                  or (None, None, None) if it does not exist
        """
        partition, nodes = self.app.account_ring.get_nodes(account)
        # 0 = no responses, 200 = found, 404 = not found, -1 = mixed responses
        if self.app.memcache:
            cache_key = get_account_memcache_key(account)
            cache_value = self.app.memcache.get(cache_key)
            if not isinstance(cache_value, dict):
                result_code = cache_value
                container_count = 0
            else:
                result_code = cache_value['status']
                container_count = cache_value['container_count']
            if result_code == 200:
                return partition, nodes, container_count
            elif result_code == 404 and not autocreate:
                return None, None, None
        result_code = 0
        container_count = 0
        attempts_left = len(nodes)
        path = '/%s' % account
        headers = {'x-trans-id': self.trans_id, 'Connection': 'close'}
        for node in self.iter_nodes(partition, nodes, self.app.account_ring):
            try:
                with ConnectionTimeout(self.app.conn_timeout):
                    conn = http_connect(node['ip'], node['port'],
                            node['device'], partition, 'HEAD', path, headers)
                with Timeout(self.app.node_timeout):
                    resp = conn.getresponse()
                    body = resp.read()
                    if 200 <= resp.status <= 299:
                        result_code = 200
                        container_count = int(
                            resp.getheader('x-account-container-count') or 0)
                        break
                    elif resp.status == 404:
                        if result_code == 0:
                            result_code = 404
                        elif result_code != 404:
                            result_code = -1
                    elif resp.status == 507:
                        self.error_limit(node)
                        continue
                    else:
                        result_code = -1
                        attempts_left -= 1
                        if attempts_left <= 0:
                            break
            except (Exception, Timeout):
                self.exception_occurred(node, _('Account'),
                    _('Trying to get account info for %s') % path)
        if result_code == 404 and autocreate:
            if len(account) > MAX_ACCOUNT_NAME_LENGTH:
                return None, None, None
            headers = {'X-Timestamp': normalize_timestamp(time.time()),
                       'X-Trans-Id': self.trans_id,
                       'Connection': 'close'}
            resp = self.make_requests(Request.blank('/v1' + path),
                self.app.account_ring, partition, 'PUT',
                path, [headers] * len(nodes))
            if resp.status_int // 100 != 2:
                raise Exception('Could not autocreate account %r' % path)
            result_code = 200
        if self.app.memcache and result_code in (200, 404):
            if result_code == 200:
                cache_timeout = self.app.recheck_account_existence
            else:
                cache_timeout = self.app.recheck_account_existence * 0.1
            self.app.memcache.set(cache_key,
                {'status': result_code, 'container_count': container_count},
                timeout=cache_timeout)
        if result_code == 200:
            return partition, nodes, container_count
        return None, None, None

    def container_info(self, account, container, account_autocreate=False):
        """
        Get container information and thusly verify container existance.
        This will also make a call to account_info to verify that the
        account exists.

        :param account: account name for the container
        :param container: container name to look up
        :returns: tuple of (container partition, container nodes, container
                  read acl, container write acl, container sync key) or (None,
                  None, None, None, None) if the container does not exist
        """
        partition, nodes = self.app.container_ring.get_nodes(
                account, container)
        path = '/%s/%s' % (account, container)
        if self.app.memcache:
            cache_key = get_container_memcache_key(account, container)
            cache_value = self.app.memcache.get(cache_key)
            if isinstance(cache_value, dict):
                status = cache_value['status']
                read_acl = cache_value['read_acl']
                write_acl = cache_value['write_acl']
                sync_key = cache_value.get('sync_key')
                versions = cache_value.get('versions')
                if status == 200:
                    return partition, nodes, read_acl, write_acl, sync_key, \
                            versions
                elif status == 404:
                    return None, None, None, None, None, None
        if not self.account_info(account, autocreate=account_autocreate)[1]:
            return None, None, None, None, None, None
        result_code = 0
        read_acl = None
        write_acl = None
        sync_key = None
        container_size = None
        versions = None
        attempts_left = len(nodes)
        headers = {'x-trans-id': self.trans_id, 'Connection': 'close'}
        for node in self.iter_nodes(partition, nodes, self.app.container_ring):
            try:
                with ConnectionTimeout(self.app.conn_timeout):
                    conn = http_connect(node['ip'], node['port'],
                            node['device'], partition, 'HEAD', path, headers)
                with Timeout(self.app.node_timeout):
                    resp = conn.getresponse()
                    body = resp.read()
                    if 200 <= resp.status <= 299:
                        result_code = 200
                        read_acl = resp.getheader('x-container-read')
                        write_acl = resp.getheader('x-container-write')
                        sync_key = resp.getheader('x-container-sync-key')
                        container_size = \
                            resp.getheader('X-Container-Object-Count')
                        versions = resp.getheader('x-versions-location')
                        break
                    elif resp.status == 404:
                        if result_code == 0:
                            result_code = 404
                        elif result_code != 404:
                            result_code = -1
                    elif resp.status == 507:
                        self.error_limit(node)
                        continue
                    else:
                        result_code = -1
                        attempts_left -= 1
                        if attempts_left <= 0:
                            break
            except (Exception, Timeout):
                self.exception_occurred(node, _('Container'),
                    _('Trying to get container info for %s') % path)
        if self.app.memcache and result_code in (200, 404):
            if result_code == 200:
                cache_timeout = self.app.recheck_container_existence
            else:
                cache_timeout = self.app.recheck_container_existence * 0.1
            self.app.memcache.set(cache_key,
                                  {'status': result_code,
                                   'read_acl': read_acl,
                                   'write_acl': write_acl,
                                   'sync_key': sync_key,
                                   'container_size': container_size,
                                   'versions': versions},
                                  timeout=cache_timeout)
        if result_code == 200:
            return partition, nodes, read_acl, write_acl, sync_key, versions
        return None, None, None, None, None, None

    def iter_nodes(self, partition, nodes, ring):
        """
        Node iterator that will first iterate over the normal nodes for a
        partition and then the handoff partitions for the node.

        :param partition: partition to iterate nodes for
        :param nodes: list of node dicts from the ring
        :param ring: ring to get handoff nodes from
        """
        for node in nodes:
            if not self.error_limited(node):
                yield node
        for node in ring.get_more_nodes(partition):
            if not self.error_limited(node):
                yield node

    def _make_request(self, nodes, part, method, path, headers, query):
        for node in nodes:
            try:
                with ConnectionTimeout(self.app.conn_timeout):
                    conn = http_connect(node['ip'], node['port'],
                            node['device'], part, method, path,
                            headers=headers, query_string=query)
                    conn.node = node
                with Timeout(self.app.node_timeout):
                    resp = conn.getresponse()
                    if 200 <= resp.status < 500:
                        return resp.status, resp.reason, resp.read()
                    elif resp.status == 507:
                        self.error_limit(node)
            except (Exception, Timeout):
                self.exception_occurred(node, self.server_type,
                    _('Trying to %(method)s %(path)s') %
                    {'method': method, 'path': path})

    def make_requests(self, req, ring, part, method, path, headers,
                    query_string=''):
        """
        Sends an HTTP request to multiple nodes and aggregates the results.
        It attempts the primary nodes concurrently, then iterates over the
        handoff nodes as needed.

        :param headers: a list of dicts, where each dict represents one
                        backend request that should be made.
        :returns: a webob Response object
        """
        start_nodes = ring.get_part_nodes(part)
        nodes = self.iter_nodes(part, start_nodes, ring)
        pile = GreenPile(len(start_nodes))
        for head in headers:
            pile.spawn(self._make_request, nodes, part, method, path,
                    head, query_string)
        response = [resp for resp in pile if resp]
        while len(response) < len(start_nodes):
            response.append((503, '', ''))
        statuses, reasons, bodies = zip(*response)
        return self.best_response(req, statuses, reasons, bodies,
                  '%s %s' % (self.server_type, req.method))

    def best_response(self, req, statuses, reasons, bodies, server_type,
                      etag=None):
        """
        Given a list of responses from several servers, choose the best to
        return to the API.

        :param req: webob.Request object
        :param statuses: list of statuses returned
        :param reasons: list of reasons for each status
        :param bodies: bodies of each response
        :param server_type: type of server the responses came from
        :param etag: etag
        :returns: webob.Response object with the correct status, body, etc. set
        """
        resp = Response(request=req)
        if len(statuses):
            for hundred in (200, 300, 400):
                hstatuses = \
                    [s for s in statuses if hundred <= s < hundred + 100]
                if len(hstatuses) > len(statuses) / 2:
                    status = max(hstatuses)
                    status_index = statuses.index(status)
                    resp.status = '%s %s' % (status, reasons[status_index])
                    resp.body = bodies[status_index]
                    resp.content_type = 'text/html'
                    if etag:
                        resp.headers['etag'] = etag.strip('"')
                    return resp
        self.app.logger.error(_('%(type)s returning 503 for %(statuses)s'),
                              {'type': server_type, 'statuses': statuses})
        resp.status = '503 Internal Server Error'
        return resp

    @public
    def GET(self, req):
        """Handler for HTTP GET requests."""
        return self.GETorHEAD(req, stats_type='GET')

    @public
    def HEAD(self, req):
        """Handler for HTTP HEAD requests."""
        return self.GETorHEAD(req, stats_type='HEAD')

    def _make_app_iter_reader(self, node, source, queue):
        """
        Reads from the source and places data in the queue. It expects
        something else be reading from the queue and, if nothing does within
        self.app.client_timeout seconds, the process will be aborted.

        :param node: The node dict that the source is connected to, for
                     logging/error-limiting purposes.
        :param source: The httplib.Response object to read from.
        :param queue: The eventlet.queue.Queue to place read source data into.
        """
        try:
            try:
                while True:
                    with ChunkReadTimeout(self.app.node_timeout):
                        chunk = source.read(self.app.object_chunk_size)
                    if not chunk:
                        break
                    queue.put(chunk, timeout=self.app.client_timeout)
            except Full:
                self.app.logger.warn(
                    _('Client did not read from queue within %ss') %
                    self.app.client_timeout)
                self.app.logger.increment('client_timeouts')
            except (Exception, Timeout):
                self.exception_occurred(node, _('Object'),
                   _('Trying to read during GET'))
        finally:
            # Ensure the queue getter gets an empty-string-terminator.
            queue.resize(2)
            queue.put('')
            # Close-out the connection as best as possible.
            if getattr(source, 'swift_conn', None):
                try:
                    source.swift_conn.close()
                except Exception:
                    pass
                source.swift_conn = None
                try:
                    while source.read(self.app.object_chunk_size):
                        pass
                except Exception:
                    pass
                try:
                    source.close()
                except Exception:
                    pass

    def _make_app_iter(self, node, source, response):
        """
        Returns an iterator over the contents of the source (via its read
        func). The response.bytes_transferred will be incremented as the
        iterator is read so as to measure how much the client is actually sent.
        response.client_disconnect will be set to true if the GeneratorExit
        occurs before all the source is read. There is also quite a bit of
        cleanup to ensure garbage collection works and the underlying socket of
        the source is closed.

        :param response: The webob.Response object this iterator should be
                         assigned to via response.app_iter.
        :param source: The httplib.Response object this iterator should read
                       from.
        :param node: The node the source is reading from, for logging purposes.
        """
        try:
            try:
                # Spawn reader to read from the source and place in the queue.
                # We then drop any reference to the source or node, for garbage
                # collection purposes.
                queue = Queue(1)
                spawn_n(self._make_app_iter_reader, node, source, queue)
                source = node = None
                while True:
                    chunk = queue.get(timeout=self.app.node_timeout)
                    if not chunk:
                        break
                    yield chunk
                    response.bytes_transferred += len(chunk)
            except Empty:
                raise ChunkReadTimeout()
            except (GeneratorExit, Timeout):
                response.client_disconnect = True
                self.app.logger.warn(_('Client disconnected on read'))
            except Exception:
                self.app.logger.exception(_('Trying to send to client'))
                raise
        finally:
            response.app_iter = None

    def GETorHEAD_base(self, req, server_type, partition, nodes, path,
                       attempts):
        """
        Base handler for HTTP GET or HEAD requests.

        :param req: webob.Request object
        :param server_type: server type
        :param partition: partition
        :param nodes: nodes
        :param path: path for the request
        :param attempts: number of attempts to try
        :returns: webob.Response object
        """
        statuses = []
        reasons = []
        bodies = []
        source = None
        newest = req.headers.get('x-newest', 'f').lower() in TRUE_VALUES
        for node in nodes:
            if len(statuses) >= attempts:
                break
            if self.error_limited(node):
                continue
            try:
                with ConnectionTimeout(self.app.conn_timeout):
                    headers = dict(req.headers)
                    headers['Connection'] = 'close'
                    conn = http_connect(node['ip'], node['port'],
                        node['device'], partition, req.method, path,
                        headers=headers,
                        query_string=req.query_string)
                with Timeout(self.app.node_timeout):
                    possible_source = conn.getresponse()
                    # See NOTE: swift_conn at top of file about this.
                    possible_source.swift_conn = conn
            except (Exception, Timeout):
                self.exception_occurred(node, server_type,
                    _('Trying to %(method)s %(path)s') %
                    {'method': req.method, 'path': req.path})
                continue
            if possible_source.status == 507:
                self.error_limit(node)
                continue
            if 200 <= possible_source.status <= 399:
                # 404 if we know we don't have a synced copy
                if not float(possible_source.getheader('X-PUT-Timestamp', 1)):
                    statuses.append(404)
                    reasons.append('')
                    bodies.append('')
                    possible_source.read()
                    continue
                if newest:
                    if source:
                        ts = float(source.getheader('x-put-timestamp') or
                                   source.getheader('x-timestamp') or 0)
                        pts = float(
                            possible_source.getheader('x-put-timestamp') or
                            possible_source.getheader('x-timestamp') or 0)
                        if pts > ts:
                            source = possible_source
                    else:
                        source = possible_source
                    continue
                else:
                    source = possible_source
                    break
            statuses.append(possible_source.status)
            reasons.append(possible_source.reason)
            bodies.append(possible_source.read())
            if possible_source.status >= 500:
                self.error_occurred(node, _('ERROR %(status)d %(body)s ' \
                    'From %(type)s Server') %
                    {'status': possible_source.status,
                    'body': bodies[-1][:1024], 'type': server_type})
        if source:
            if req.method == 'GET' and source.status in (200, 206):
                res = Response(request=req, conditional_response=True)
                res.bytes_transferred = 0
                res.app_iter = self._make_app_iter(node, source, res)
                # See NOTE: swift_conn at top of file about this.
                res.swift_conn = source.swift_conn
                update_headers(res, source.getheaders())
                # Used by container sync feature
                res.environ['swift_x_timestamp'] = \
                    source.getheader('x-timestamp')
                update_headers(res, {'accept-ranges': 'bytes'})
                res.status = source.status
                res.content_length = source.getheader('Content-Length')
                if source.getheader('Content-Type'):
                    res.charset = None
                    res.content_type = source.getheader('Content-Type')
                return res
            elif 200 <= source.status <= 399:
                res = status_map[source.status](request=req)
                update_headers(res, source.getheaders())
                # Used by container sync feature
                res.environ['swift_x_timestamp'] = \
                    source.getheader('x-timestamp')
                update_headers(res, {'accept-ranges': 'bytes'})
                if req.method == 'HEAD':
                    res.content_length = source.getheader('Content-Length')
                    if source.getheader('Content-Type'):
                        res.charset = None
                        res.content_type = source.getheader('Content-Type')
                return res
        return self.best_response(req, statuses, reasons, bodies,
                                  '%s %s' % (server_type, req.method))


class ObjectController(Controller):
    """WSGI controller for object requests."""
    server_type = _('Object')

    def __init__(self, app, account_name, container_name, object_name,
                 **kwargs):
        Controller.__init__(self, app)
        self.account_name = unquote(account_name)
        self.container_name = unquote(container_name)
        self.object_name = unquote(object_name)

    def _listing_iter(self, lcontainer, lprefix, env):
        lpartition, lnodes = self.app.container_ring.get_nodes(
            self.account_name, lcontainer)
        marker = ''
        while True:
            lreq = Request.blank('i will be overridden by env', environ=env)
            lreq.environ['PATH_INFO'] = \
                '/%s/%s' % (quote(self.account_name), quote(lcontainer))
            lreq.environ['REQUEST_METHOD'] = 'GET'
            lreq.environ['QUERY_STRING'] = \
                'format=json&prefix=%s&marker=%s' % (quote(lprefix),
                                                     quote(marker))
            shuffle(lnodes)
            lresp = self.GETorHEAD_base(lreq, _('Container'),
                lpartition, lnodes, lreq.path_info,
                len(lnodes))
            if 'swift.authorize' in env:
                lreq.acl = lresp.headers.get('x-container-read')
                aresp = env['swift.authorize'](lreq)
                if aresp:
                    raise ListingIterNotAuthorized(aresp)
            if lresp.status_int == 404:
                raise ListingIterNotFound()
            elif lresp.status_int // 100 != 2:
                raise ListingIterError()
            if not lresp.body:
                break
            sublisting = json.loads(lresp.body)
            if not sublisting:
                break
            marker = sublisting[-1]['name']
            for obj in sublisting:
                yield obj

    def GETorHEAD(self, req, stats_type):
        """Handle HTTP GET or HEAD requests."""
        start_time = time.time()
        _junk, _junk, req.acl, _junk, _junk, object_versions = \
            self.container_info(self.account_name, self.container_name)
        if 'swift.authorize' in req.environ:
            aresp = req.environ['swift.authorize'](req)
            if aresp:
                self.app.logger.increment('auth_short_circuits')
                return aresp
        partition, nodes = self.app.object_ring.get_nodes(
            self.account_name, self.container_name, self.object_name)
        shuffle(nodes)
        resp = self.GETorHEAD_base(req, _('Object'), partition,
                self.iter_nodes(partition, nodes, self.app.object_ring),
                req.path_info, len(nodes))

        # If we get a 416 Requested Range Not Satisfiable we have to check if
        # we were actually requesting a manifest and then redo
        # the range request on the whole object.
        if resp.status_int == 416:
            req_range = req.range
            req.range = None
            resp2 = self.GETorHEAD_base(req, _('Object'), partition,
                    self.iter_nodes(partition, nodes, self.app.object_ring),
                    req.path_info, len(nodes))
            if 'x-object-manifest' not in resp2.headers:
                self.app.logger.timing_since(
                    '%s.timing' % (stats_type,), start_time)
                return resp
            resp = resp2
            req.range = req_range

        if 'x-object-manifest' in resp.headers:
            lcontainer, lprefix = \
                resp.headers['x-object-manifest'].split('/', 1)
            try:
                listing = list(self._listing_iter(lcontainer, lprefix,
                                req.environ))
            except ListingIterNotFound:
                self.app.logger.timing_since(
                    '%s.timing' % (stats_type,), start_time)
                return HTTPNotFound(request=req)
            except ListingIterNotAuthorized, err:
                self.app.logger.increment('auth_short_circuits')
                return err.aresp
            except ListingIterError:
                self.app.logger.increment('errors')
                return HTTPServerError(request=req)

            if len(listing) > CONTAINER_LISTING_LIMIT:
                resp = Response(headers=resp.headers, request=req,
                                conditional_response=True)
                if req.method == 'HEAD':
                    # These shenanigans are because webob translates the HEAD
                    # request into a webob EmptyResponse for the body, which
                    # has a len, which eventlet translates as needing a
                    # content-length header added. So we call the original
                    # webob resp for the headers but return an empty iterator
                    # for the body.

                    def head_response(environ, start_response):
                        resp(environ, start_response)
                        return iter([])

                    head_response.status_int = resp.status_int
                    self.app.logger.timing_since(
                        '%s.timing' % (stats_type,), start_time)
                    return head_response
                else:
                    resp.app_iter = SegmentedIterable(self, lcontainer,
                        self._listing_iter(lcontainer, lprefix, req.environ),
                        resp)

            else:
                # For objects with a reasonable number of segments, we'll serve
                # them with a set content-length and computed etag.
                if listing:
                    content_length = sum(o['bytes'] for o in listing)
                    last_modified = max(o['last_modified'] for o in listing)
                    last_modified = datetime(*map(int, re.split('[^\d]',
                        last_modified)[:-1]))
                    etag = md5(
                        ''.join(o['hash'] for o in listing)).hexdigest()
                else:
                    content_length = 0
                    last_modified = resp.last_modified
                    etag = md5().hexdigest()
                resp = Response(headers=resp.headers, request=req,
                                conditional_response=True)
                resp.app_iter = SegmentedIterable(self, lcontainer, listing,
                                                  resp)
                resp.content_length = content_length
                resp.last_modified = last_modified
                resp.etag = etag
            resp.headers['accept-ranges'] = 'bytes'

        self.app.logger.timing_since('%s.timing' % (stats_type,), start_time)
        return resp

    @public
    @delay_denial
    def GET(self, req):
        """Handler for HTTP GET requests."""
        return self.GETorHEAD(req, stats_type='GET')

    @public
    @delay_denial
    def HEAD(self, req):
        """Handler for HTTP HEAD requests."""
        return self.GETorHEAD(req, stats_type='HEAD')

    @public
    @delay_denial
    def POST(self, req):
        """HTTP POST request handler."""
        start_time = time.time()
        if 'x-delete-after' in req.headers:
            try:
                x_delete_after = int(req.headers['x-delete-after'])
            except ValueError:
                self.app.logger.increment('errors')
                return HTTPBadRequest(request=req,
                                      content_type='text/plain',
                                      body='Non-integer X-Delete-After')
            req.headers['x-delete-at'] = '%d' % (time.time() + x_delete_after)
        if self.app.object_post_as_copy:
            req.method = 'PUT'
            req.path_info = '/%s/%s/%s' % (self.account_name,
                self.container_name, self.object_name)
            req.headers['Content-Length'] = 0
            req.headers['X-Copy-From'] = quote('/%s/%s' % (self.container_name,
                self.object_name))
            req.headers['X-Fresh-Metadata'] = 'true'
            req.environ['swift_versioned_copy'] = True
            resp = self.PUT(req, start_time=start_time, stats_type='POST')
            # Older editions returned 202 Accepted on object POSTs, so we'll
            # convert any 201 Created responses to that for compatibility with
            # picky clients.
            if resp.status_int != 201:
                return resp
            return HTTPAccepted(request=req)
        else:
            error_response = check_metadata(req, 'object')
            if error_response:
                self.app.logger.increment('errors')
                return error_response
            container_partition, containers, _junk, req.acl, _junk, _junk = \
                self.container_info(self.account_name, self.container_name,
                    account_autocreate=self.app.account_autocreate)
            if 'swift.authorize' in req.environ:
                aresp = req.environ['swift.authorize'](req)
                if aresp:
                    self.app.logger.increment('auth_short_circuits')
                    return aresp
            if not containers:
                self.app.logger.timing_since('POST.timing', start_time)
                return HTTPNotFound(request=req)
            if 'x-delete-at' in req.headers:
                try:
                    x_delete_at = int(req.headers['x-delete-at'])
                    if x_delete_at < time.time():
                        self.app.logger.increment('errors')
                        return HTTPBadRequest(body='X-Delete-At in past',
                            request=req, content_type='text/plain')
                except ValueError:
                    self.app.logger.increment('errors')
                    return HTTPBadRequest(request=req,
                                          content_type='text/plain',
                                          body='Non-integer X-Delete-At')
                delete_at_container = str(x_delete_at /
                    self.app.expiring_objects_container_divisor *
                    self.app.expiring_objects_container_divisor)
                delete_at_part, delete_at_nodes = \
                    self.app.container_ring.get_nodes(
                        self.app.expiring_objects_account, delete_at_container)
            else:
                delete_at_part = delete_at_nodes = None
            partition, nodes = self.app.object_ring.get_nodes(
                self.account_name, self.container_name, self.object_name)
            req.headers['X-Timestamp'] = normalize_timestamp(time.time())
            headers = []
            for container in containers:
                nheaders = dict(req.headers.iteritems())
                nheaders['Connection'] = 'close'
                nheaders['X-Container-Host'] = '%(ip)s:%(port)s' % container
                nheaders['X-Container-Partition'] = container_partition
                nheaders['X-Container-Device'] = container['device']
                if delete_at_nodes:
                    node = delete_at_nodes.pop(0)
                    nheaders['X-Delete-At-Host'] = '%(ip)s:%(port)s' % node
                    nheaders['X-Delete-At-Partition'] = delete_at_part
                    nheaders['X-Delete-At-Device'] = node['device']
                headers.append(nheaders)
            resp = self.make_requests(req, self.app.object_ring, partition,
                                      'POST', req.path_info, headers)
            self.app.logger.timing_since('POST.timing', start_time)
            return resp

    def _send_file(self, conn, path):
        """Method for a file PUT coro"""
        while True:
            chunk = conn.queue.get()
            if not conn.failed:
                try:
                    with ChunkWriteTimeout(self.app.node_timeout):
                        conn.send(chunk)
                except (Exception, ChunkWriteTimeout):
                    conn.failed = True
                    self.exception_occurred(conn.node, _('Object'),
                        _('Trying to write to %s') % path)
            conn.queue.task_done()

    def _connect_put_node(self, nodes, part, path, headers):
        """Method for a file PUT connect"""
        for node in nodes:
            try:
                with ConnectionTimeout(self.app.conn_timeout):
                    conn = http_connect(node['ip'], node['port'],
                            node['device'], part, 'PUT', path, headers)
                with Timeout(self.app.node_timeout):
                    resp = conn.getexpect()
                if resp.status == 100:
                    conn.node = node
                    return conn
                elif resp.status == 507:
                    self.error_limit(node)
            except:
                self.exception_occurred(node, _('Object'),
                    _('Expect: 100-continue on %s') % path)

    @public
    @delay_denial
    def PUT(self, req, start_time=None, stats_type='PUT'):
        """HTTP PUT request handler."""
        if not start_time:
            start_time = time.time()
        (container_partition, containers, _junk, req.acl,
         req.environ['swift_sync_key'], object_versions) = \
            self.container_info(self.account_name, self.container_name,
                account_autocreate=self.app.account_autocreate)
        if 'swift.authorize' in req.environ:
            aresp = req.environ['swift.authorize'](req)
            if aresp:
                self.app.logger.increment('auth_short_circuits')
                return aresp
        if not containers:
            self.app.logger.timing_since(
                '%s.timing' % (stats_type,), start_time)
            return HTTPNotFound(request=req)
        if 'x-delete-after' in req.headers:
            try:
                x_delete_after = int(req.headers['x-delete-after'])
            except ValueError:
                    self.app.logger.increment('errors')
                    return HTTPBadRequest(request=req,
                                          content_type='text/plain',
                                          body='Non-integer X-Delete-After')
            req.headers['x-delete-at'] = '%d' % (time.time() + x_delete_after)
        if 'x-delete-at' in req.headers:
            try:
                x_delete_at = int(req.headers['x-delete-at'])
                if x_delete_at < time.time():
                    self.app.logger.increment('errors')
                    return HTTPBadRequest(body='X-Delete-At in past',
                        request=req, content_type='text/plain')
            except ValueError:
                self.app.logger.increment('errors')
                return HTTPBadRequest(request=req, content_type='text/plain',
                                      body='Non-integer X-Delete-At')
            delete_at_container = str(x_delete_at /
                self.app.expiring_objects_container_divisor *
                self.app.expiring_objects_container_divisor)
            delete_at_part, delete_at_nodes = \
                self.app.container_ring.get_nodes(
                    self.app.expiring_objects_account, delete_at_container)
        else:
            delete_at_part = delete_at_nodes = None
        partition, nodes = self.app.object_ring.get_nodes(
            self.account_name, self.container_name, self.object_name)
        # do a HEAD request for container sync and checking object versions
        if 'x-timestamp' in req.headers or (object_versions and not
                                    req.environ.get('swift_versioned_copy')):
            hreq = Request.blank(req.path_info, headers={'X-Newest': 'True'},
                                 environ={'REQUEST_METHOD': 'HEAD'})
            hresp = self.GETorHEAD_base(hreq, _('Object'), partition, nodes,
                hreq.path_info, len(nodes))
        # Used by container sync feature
        if 'x-timestamp' in req.headers:
            try:
                req.headers['X-Timestamp'] = \
                    normalize_timestamp(float(req.headers['x-timestamp']))
                if 'swift_x_timestamp' in hresp.environ and \
                    float(hresp.environ['swift_x_timestamp']) >= \
                        float(req.headers['x-timestamp']):
                    self.app.logger.timing_since(
                        '%.timing' % (stats_type,), start_time)
                    return HTTPAccepted(request=req)
            except ValueError:
                self.app.logger.increment('errors')
                return HTTPBadRequest(request=req, content_type='text/plain',
                    body='X-Timestamp should be a UNIX timestamp float value; '
                         'was %r' % req.headers['x-timestamp'])
        else:
            req.headers['X-Timestamp'] = normalize_timestamp(time.time())
        # Sometimes the 'content-type' header exists, but is set to None.
        content_type_manually_set = True
        if not req.headers.get('content-type'):
            guessed_type, _junk = mimetypes.guess_type(req.path_info)
            req.headers['Content-Type'] = guessed_type or \
                                                'application/octet-stream'
            content_type_manually_set = False
        error_response = check_object_creation(req, self.object_name)
        if error_response:
            self.app.logger.increment('errors')
            return error_response
        if object_versions and not req.environ.get('swift_versioned_copy'):
            is_manifest = 'x-object-manifest' in req.headers or \
                          'x-object-manifest' in hresp.headers
            if hresp.status_int != 404 and not is_manifest:
                # This is a version manifest and needs to be handled
                # differently. First copy the existing data to a new object,
                # then write the data from this request to the version manifest
                # object.
                lcontainer = object_versions.split('/')[0]
                prefix_len = '%03x' % len(self.object_name)
                lprefix = prefix_len + self.object_name + '/'
                ts_source = hresp.environ.get('swift_x_timestamp')
                if ts_source is None:
                    ts_source = time.mktime(time.strptime(
                                            hresp.headers['last-modified'],
                                            '%a, %d %b %Y %H:%M:%S GMT'))
                new_ts = normalize_timestamp(ts_source)
                vers_obj_name = lprefix + new_ts
                copy_headers = {
                    'Destination': '%s/%s' % (lcontainer, vers_obj_name)}
                copy_environ = {'REQUEST_METHOD': 'COPY',
                                'swift_versioned_copy': True
                               }
                copy_req = Request.blank(req.path_info, headers=copy_headers,
                                environ=copy_environ)
                copy_resp = self.COPY(copy_req)
                if copy_resp.status_int // 100 == 4:
                    # missing container or bad permissions
                    return HTTPPreconditionFailed(request=req)
                elif copy_resp.status_int // 100 != 2:
                    # could not copy the data, bail
                    return HTTPServiceUnavailable(request=req)

        reader = req.environ['wsgi.input'].read
        data_source = iter(lambda: reader(self.app.client_chunk_size), '')
        source_header = req.headers.get('X-Copy-From')
        source_resp = None
        if source_header:
            source_header = unquote(source_header)
            acct = req.path_info.split('/', 2)[1]
            if not source_header.startswith('/'):
                source_header = '/' + source_header
            source_header = '/' + acct + source_header
            try:
                src_container_name, src_obj_name = \
                    source_header.split('/', 3)[2:]
            except ValueError:
                self.app.logger.increment('errors')
                return HTTPPreconditionFailed(request=req,
                    body='X-Copy-From header must be of the form'
                    '<container name>/<object name>')
            source_req = req.copy_get()
            source_req.path_info = source_header
            source_req.headers['X-Newest'] = 'true'
            orig_obj_name = self.object_name
            orig_container_name = self.container_name
            self.object_name = src_obj_name
            self.container_name = src_container_name
            source_resp = self.GET(source_req)
            if source_resp.status_int >= 300:
                self.app.logger.timing_since(
                    '%s.timing' % (stats_type,), start_time)
                return source_resp
            self.object_name = orig_obj_name
            self.container_name = orig_container_name
            new_req = Request.blank(req.path_info,
                        environ=req.environ, headers=req.headers)
            data_source = source_resp.app_iter
            new_req.content_length = source_resp.content_length
            if new_req.content_length is None:
                # This indicates a transfer-encoding: chunked source object,
                # which currently only happens because there are more than
                # CONTAINER_LISTING_LIMIT segments in a segmented object. In
                # this case, we're going to refuse to do the server-side copy.
                self.app.logger.increment('errors')
                return HTTPRequestEntityTooLarge(request=req)
            new_req.etag = source_resp.etag
            # we no longer need the X-Copy-From header
            del new_req.headers['X-Copy-From']
            if not content_type_manually_set:
                new_req.headers['Content-Type'] = \
                    source_resp.headers['Content-Type']
            if new_req.headers.get('x-fresh-metadata', 'false').lower() \
                    not in TRUE_VALUES:
                for k, v in source_resp.headers.items():
                    if k.lower().startswith('x-object-meta-'):
                        new_req.headers[k] = v
                for k, v in req.headers.items():
                    if k.lower().startswith('x-object-meta-'):
                        new_req.headers[k] = v
            req = new_req
        node_iter = self.iter_nodes(partition, nodes, self.app.object_ring)
        pile = GreenPile(len(nodes))
        for container in containers:
            nheaders = dict(req.headers.iteritems())
            nheaders['Connection'] = 'close'
            nheaders['X-Container-Host'] = '%(ip)s:%(port)s' % container
            nheaders['X-Container-Partition'] = container_partition
            nheaders['X-Container-Device'] = container['device']
            nheaders['Expect'] = '100-continue'
            if delete_at_nodes:
                node = delete_at_nodes.pop(0)
                nheaders['X-Delete-At-Host'] = '%(ip)s:%(port)s' % node
                nheaders['X-Delete-At-Partition'] = delete_at_part
                nheaders['X-Delete-At-Device'] = node['device']
            pile.spawn(self._connect_put_node, node_iter, partition,
                        req.path_info, nheaders)
        conns = [conn for conn in pile if conn]
        if len(conns) <= len(nodes) / 2:
            self.app.logger.error(
                _('Object PUT returning 503, %(conns)s/%(nodes)s '
                'required connections'),
                {'conns': len(conns), 'nodes': len(nodes) // 2 + 1})
            self.app.logger.increment('errors')
            return HTTPServiceUnavailable(request=req)
        chunked = req.headers.get('transfer-encoding')
        try:
            with ContextPool(len(nodes)) as pool:
                for conn in conns:
                    conn.failed = False
                    conn.queue = Queue(self.app.put_queue_depth)
                    pool.spawn(self._send_file, conn, req.path)
                req.bytes_transferred = 0
                while True:
                    with ChunkReadTimeout(self.app.client_timeout):
                        try:
                            chunk = next(data_source)
                        except StopIteration:
                            if chunked:
                                [conn.queue.put('0\r\n\r\n') for conn in conns]
                            break
                    req.bytes_transferred += len(chunk)
                    if req.bytes_transferred > MAX_FILE_SIZE:
                        self.app.logger.increment('errors')
                        return HTTPRequestEntityTooLarge(request=req)
                    for conn in list(conns):
                        if not conn.failed:
                            conn.queue.put('%x\r\n%s\r\n' % (len(chunk), chunk)
                                            if chunked else chunk)
                        else:
                            conns.remove(conn)
                    if len(conns) <= len(nodes) / 2:
                        self.app.logger.error(_('Object PUT exceptions during'
                            ' send, %(conns)s/%(nodes)s required connections'),
                            {'conns': len(conns), 'nodes': len(nodes) / 2 + 1})
                        self.app.logger.increment('errors')
                        return HTTPServiceUnavailable(request=req)
                for conn in conns:
                    if conn.queue.unfinished_tasks:
                        conn.queue.join()
            conns = [conn for conn in conns if not conn.failed]
        except ChunkReadTimeout, err:
            self.app.logger.warn(
                _('ERROR Client read timeout (%ss)'), err.seconds)
            self.app.logger.increment('client_timeouts')
            return HTTPRequestTimeout(request=req)
        except (Exception, Timeout):
            req.client_disconnect = True
            self.app.logger.exception(
                _('ERROR Exception causing client disconnect'))
            self.app.logger.increment('client_disconnects')
            self.app.logger.timing_since(
                '%s.timing' % (stats_type,), start_time)
            return Response(status='499 Client Disconnect')
        if req.content_length and req.bytes_transferred < req.content_length:
            req.client_disconnect = True
            self.app.logger.warn(
                _('Client disconnected without sending enough data'))
            self.app.logger.increment('client_disconnects')
            self.app.logger.timing_since(
                '%s.timing' % (stats_type,), start_time)
            return Response(status='499 Client Disconnect')
        statuses = []
        reasons = []
        bodies = []
        etags = set()
        for conn in conns:
            try:
                with Timeout(self.app.node_timeout):
                    response = conn.getresponse()
                    statuses.append(response.status)
                    reasons.append(response.reason)
                    bodies.append(response.read())
                    if response.status >= 500:
                        self.error_occurred(conn.node,
                            _('ERROR %(status)d %(body)s From Object Server ' \
                            're: %(path)s') % {'status': response.status,
                            'body': bodies[-1][:1024], 'path': req.path})
                    elif 200 <= response.status < 300:
                        etags.add(response.getheader('etag').strip('"'))
            except (Exception, Timeout):
                self.exception_occurred(conn.node, _('Object'),
                    _('Trying to get final status of PUT to %s') % req.path)
        if len(etags) > 1:
            self.app.logger.error(
                _('Object servers returned %s mismatched etags'), len(etags))
            self.app.logger.increment('errors')
            return HTTPServerError(request=req)
        etag = len(etags) and etags.pop() or None
        while len(statuses) < len(nodes):
            statuses.append(503)
            reasons.append('')
            bodies.append('')
        resp = self.best_response(req, statuses, reasons, bodies,
                    _('Object PUT'), etag=etag)
        if source_header:
            resp.headers['X-Copied-From'] = quote(
                                                source_header.split('/', 2)[2])
            if 'last-modified' in source_resp.headers:
                resp.headers['X-Copied-From-Last-Modified'] = \
                    source_resp.headers['last-modified']
            for k, v in req.headers.items():
                if k.lower().startswith('x-object-meta-'):
                    resp.headers[k] = v
            # reset the bytes, since the user didn't actually send anything
            req.bytes_transferred = 0
        resp.last_modified = float(req.headers['X-Timestamp'])
        self.app.logger.timing_since('%s.timing' % (stats_type,), start_time)
        return resp

    @public
    @delay_denial
    def DELETE(self, req):
        """HTTP DELETE request handler."""
        start_time = time.time()
        (container_partition, containers, _junk, req.acl,
         req.environ['swift_sync_key'], object_versions) = \
            self.container_info(self.account_name, self.container_name)
        if object_versions:
            # this is a version manifest and needs to be handled differently
            lcontainer = object_versions.split('/')[0]
            prefix_len = '%03x' % len(self.object_name)
            lprefix = prefix_len + self.object_name + '/'
            last_item = None
            try:
                for last_item in self._listing_iter(lcontainer, lprefix,
                                                    req.environ):
                    pass
            except ListingIterNotFound:
                # no worries, last_item is None
                pass
            except ListingIterNotAuthorized, err:
                self.app.logger.increment('auth_short_circuits')
                return err.aresp
            except ListingIterError:
                self.app.logger.increment('errors')
                return HTTPServerError(request=req)
            if last_item:
                # there are older versions so copy the previous version to the
                # current object and delete the previous version
                orig_container = self.container_name
                orig_obj = self.object_name
                self.container_name = lcontainer
                self.object_name = last_item['name']
                copy_path = '/' + self.account_name + '/' + \
                            self.container_name + '/' + self.object_name
                copy_headers = {'X-Newest': 'True',
                                'Destination': orig_container + '/' + orig_obj
                               }
                copy_environ = {'REQUEST_METHOD': 'COPY',
                                'swift_versioned_copy': True
                               }
                creq = Request.blank(copy_path, headers=copy_headers,
                                 environ=copy_environ)
                copy_resp = self.COPY(creq)
                if copy_resp.status_int // 100 == 4:
                    # some user error, maybe permissions
                    return HTTPPreconditionFailed(request=req)
                elif copy_resp.status_int // 100 != 2:
                    # could not copy the data, bail
                    return HTTPServiceUnavailable(request=req)
                # reset these because the COPY changed them
                self.container_name = lcontainer
                self.object_name = last_item['name']
                new_del_req = Request.blank(copy_path, environ=req.environ)
                (container_partition, containers,
                    _junk, new_del_req.acl, _junk, _junk) = \
                    self.container_info(self.account_name, self.container_name)
                new_del_req.path_info = copy_path
                req = new_del_req
        if 'swift.authorize' in req.environ:
            aresp = req.environ['swift.authorize'](req)
            if aresp:
                self.app.logger.increment('auth_short_circuits')
                return aresp
        if not containers:
            self.app.logger.timing_since('DELETE.timing', start_time)
            return HTTPNotFound(request=req)
        partition, nodes = self.app.object_ring.get_nodes(
            self.account_name, self.container_name, self.object_name)
        # Used by container sync feature
        if 'x-timestamp' in req.headers:
            try:
                req.headers['X-Timestamp'] = \
                    normalize_timestamp(float(req.headers['x-timestamp']))
            except ValueError:
                self.app.logger.increment('errors')
                return HTTPBadRequest(request=req, content_type='text/plain',
                    body='X-Timestamp should be a UNIX timestamp float value; '
                         'was %r' % req.headers['x-timestamp'])
        else:
            req.headers['X-Timestamp'] = normalize_timestamp(time.time())
        headers = []
        for container in containers:
            nheaders = dict(req.headers.iteritems())
            nheaders['Connection'] = 'close'
            nheaders['X-Container-Host'] = '%(ip)s:%(port)s' % container
            nheaders['X-Container-Partition'] = container_partition
            nheaders['X-Container-Device'] = container['device']
            headers.append(nheaders)
        resp = self.make_requests(req, self.app.object_ring,
                partition, 'DELETE', req.path_info, headers)
        self.app.logger.timing_since('DELETE.timing', start_time)
        return resp

    @public
    @delay_denial
    def COPY(self, req):
        """HTTP COPY request handler."""
        start_time = time.time()
        dest = req.headers.get('Destination')
        if not dest:
            self.app.logger.increment('errors')
            return HTTPPreconditionFailed(request=req,
                                          body='Destination header required')
        dest = unquote(dest)
        if not dest.startswith('/'):
            dest = '/' + dest
        try:
            _junk, dest_container, dest_object = dest.split('/', 2)
        except ValueError:
            self.app.logger.increment('errors')
            return HTTPPreconditionFailed(request=req,
                    body='Destination header must be of the form '
                         '<container name>/<object name>')
        source = '/' + self.container_name + '/' + self.object_name
        self.container_name = dest_container
        self.object_name = dest_object
        # re-write the existing request as a PUT instead of creating a new one
        # since this one is already attached to the posthooklogger
        req.method = 'PUT'
        req.path_info = '/' + self.account_name + dest
        req.headers['Content-Length'] = 0
        req.headers['X-Copy-From'] = quote(source)
        del req.headers['Destination']
        return self.PUT(req, start_time=start_time, stats_type='COPY')


class ContainerController(Controller):
    """WSGI controller for container requests"""
    server_type = _('Container')

    # Ensure these are all lowercase
    pass_through_headers = ['x-container-read', 'x-container-write',
                            'x-container-sync-key', 'x-container-sync-to',
                            'x-versions-location']

    def __init__(self, app, account_name, container_name, **kwargs):
        Controller.__init__(self, app)
        self.account_name = unquote(account_name)
        self.container_name = unquote(container_name)

    def clean_acls(self, req):
        if 'swift.clean_acl' in req.environ:
            for header in ('x-container-read', 'x-container-write'):
                if header in req.headers:
                    try:
                        req.headers[header] = \
                            req.environ['swift.clean_acl'](header,
                                                           req.headers[header])
                    except ValueError, err:
                        return HTTPBadRequest(request=req, body=str(err))
        return None

    def GETorHEAD(self, req, stats_type):
        """Handler for HTTP GET/HEAD requests."""
        start_time = time.time()
        if not self.account_info(self.account_name)[1]:
            self.app.logger.timing_since(
                '%s.timing' % (stats_type,), start_time)
            return HTTPNotFound(request=req)
        part, nodes = self.app.container_ring.get_nodes(
                        self.account_name, self.container_name)
        shuffle(nodes)
        resp = self.GETorHEAD_base(req, _('Container'), part, nodes,
                req.path_info, len(nodes))

        if self.app.memcache:
            # set the memcache container size for ratelimiting
            cache_key = get_container_memcache_key(self.account_name,
                                                   self.container_name)
            self.app.memcache.set(cache_key,
              {'status': resp.status_int,
               'read_acl': resp.headers.get('x-container-read'),
               'write_acl': resp.headers.get('x-container-write'),
               'sync_key': resp.headers.get('x-container-sync-key'),
               'container_size': resp.headers.get('x-container-object-count'),
               'versions': resp.headers.get('x-versions-location')},
                                  timeout=self.app.recheck_container_existence)

        if 'swift.authorize' in req.environ:
            req.acl = resp.headers.get('x-container-read')
            aresp = req.environ['swift.authorize'](req)
            if aresp:
                self.app.logger.increment('auth_short_circuits')
                return aresp
        if not req.environ.get('swift_owner', False):
            for key in ('x-container-read', 'x-container-write',
                        'x-container-sync-key', 'x-container-sync-to'):
                if key in resp.headers:
                    del resp.headers[key]
        self.app.logger.timing_since('%s.timing' % (stats_type,), start_time)
        return resp

    @public
    @delay_denial
    def GET(self, req):
        """Handler for HTTP GET requests."""
        return self.GETorHEAD(req, stats_type='GET')

    @public
    @delay_denial
    def HEAD(self, req):
        """Handler for HTTP HEAD requests."""
        return self.GETorHEAD(req, stats_type='HEAD')

    @public
    def PUT(self, req):
        """HTTP PUT request handler."""
        start_time = time.time()
        error_response = \
            self.clean_acls(req) or check_metadata(req, 'container')
        if error_response:
            self.app.logger.increment('errors')
            return error_response
        if len(self.container_name) > MAX_CONTAINER_NAME_LENGTH:
            resp = HTTPBadRequest(request=req)
            resp.body = 'Container name length of %d longer than %d' % \
                        (len(self.container_name), MAX_CONTAINER_NAME_LENGTH)
            self.app.logger.increment('errors')
            return resp
        account_partition, accounts, container_count = \
            self.account_info(self.account_name,
                              autocreate=self.app.account_autocreate)
        if self.app.max_containers_per_account > 0 and \
                container_count >= self.app.max_containers_per_account and \
                self.account_name not in self.app.max_containers_whitelist:
            resp = HTTPForbidden(request=req)
            resp.body = 'Reached container limit of %s' % \
                        self.app.max_containers_per_account
            return resp
        if not accounts:
            self.app.logger.timing_since('PUT.timing', start_time)
            return HTTPNotFound(request=req)
        container_partition, containers = self.app.container_ring.get_nodes(
            self.account_name, self.container_name)
        headers = []
        for account in accounts:
            nheaders = {'X-Timestamp': normalize_timestamp(time.time()),
                        'x-trans-id': self.trans_id,
                        'X-Account-Host': '%(ip)s:%(port)s' % account,
                        'X-Account-Partition': account_partition,
                        'X-Account-Device': account['device'],
                        'Connection': 'close'}
            self.transfer_headers(req.headers, nheaders)
            headers.append(nheaders)
        if self.app.memcache:
            cache_key = get_container_memcache_key(self.account_name,
                                                   self.container_name)
            self.app.memcache.delete(cache_key)
        resp = self.make_requests(req, self.app.container_ring,
                container_partition, 'PUT', req.path_info, headers)
        self.app.logger.timing_since('PUT.timing', start_time)
        return resp

    @public
    def POST(self, req):
        """HTTP POST request handler."""
        start_time = time.time()
        error_response = \
            self.clean_acls(req) or check_metadata(req, 'container')
        if error_response:
            self.app.logger.increment('errors')
            return error_response
        account_partition, accounts, container_count = \
            self.account_info(self.account_name,
                              autocreate=self.app.account_autocreate)
        if not accounts:
            self.app.logger.timing_since('POST.timing', start_time)
            return HTTPNotFound(request=req)
        container_partition, containers = self.app.container_ring.get_nodes(
            self.account_name, self.container_name)
        headers = {'X-Timestamp': normalize_timestamp(time.time()),
                   'x-trans-id': self.trans_id,
                   'Connection': 'close'}
        self.transfer_headers(req.headers, headers)
        if self.app.memcache:
            cache_key = get_container_memcache_key(self.account_name,
                                                   self.container_name)
            self.app.memcache.delete(cache_key)
        resp = self.make_requests(req, self.app.container_ring,
                container_partition, 'POST', req.path_info,
                [headers] * len(containers))
        self.app.logger.timing_since('POST.timing', start_time)
        return resp

    @public
    def DELETE(self, req):
        """HTTP DELETE request handler."""
        start_time = time.time()
        account_partition, accounts, container_count = \
            self.account_info(self.account_name)
        if not accounts:
            self.app.logger.timing_since('DELETE.timing', start_time)
            return HTTPNotFound(request=req)
        container_partition, containers = self.app.container_ring.get_nodes(
            self.account_name, self.container_name)
        headers = []
        for account in accounts:
            headers.append({'X-Timestamp': normalize_timestamp(time.time()),
                           'X-Trans-Id': self.trans_id,
                           'X-Account-Host': '%(ip)s:%(port)s' % account,
                           'X-Account-Partition': account_partition,
                           'X-Account-Device': account['device'],
                           'Connection': 'close'})
        if self.app.memcache:
            cache_key = get_container_memcache_key(self.account_name,
                                                   self.container_name)
            self.app.memcache.delete(cache_key)
        resp = self.make_requests(req, self.app.container_ring,
                    container_partition, 'DELETE', req.path_info, headers)
        self.app.logger.timing_since('DELETE.timing', start_time)
        if resp.status_int == 202:  # Indicates no server had the container
            return HTTPNotFound(request=req)
        return resp


class AccountController(Controller):
    """WSGI controller for account requests"""
    server_type = _('Account')

    def __init__(self, app, account_name, **kwargs):
        Controller.__init__(self, app)
        self.account_name = unquote(account_name)

    def GETorHEAD(self, req, stats_type):
        """Handler for HTTP GET/HEAD requests."""
        start_time = time.time()
        partition, nodes = self.app.account_ring.get_nodes(self.account_name)
        shuffle(nodes)
        resp = self.GETorHEAD_base(req, _('Account'), partition, nodes,
                req.path_info.rstrip('/'), len(nodes))
        if resp.status_int == 404 and self.app.account_autocreate:
            if len(self.account_name) > MAX_ACCOUNT_NAME_LENGTH:
                resp = HTTPBadRequest(request=req)
                resp.body = 'Account name length of %d longer than %d' % \
                            (len(self.account_name), MAX_ACCOUNT_NAME_LENGTH)
                self.app.logger.timing_since(
                    '%s.timing' % (stats_type,), start_time)
                return resp
            headers = {'X-Timestamp': normalize_timestamp(time.time()),
                       'X-Trans-Id': self.trans_id,
                       'Connection': 'close'}
            resp = self.make_requests(
                Request.blank('/v1/' + self.account_name),
                self.app.account_ring, partition, 'PUT',
                '/' + self.account_name, [headers] * len(nodes))
            if resp.status_int // 100 != 2:
                raise Exception('Could not autocreate account %r' %
                                self.account_name)
            resp = self.GETorHEAD_base(req, _('Account'), partition, nodes,
<<<<<<< HEAD
                req.path_info.rstrip('/'), self.app.account_ring.replica_count)
        self.app.logger.timing_since('%s.timing' % (stats_type,), start_time)
=======
                req.path_info.rstrip('/'), len(nodes))
>>>>>>> a27a97fa
        return resp

    @public
    def PUT(self, req):
        """HTTP PUT request handler."""
        start_time = time.time()
        if not self.app.allow_account_management:
            self.app.logger.timing_since('PUT.timing', start_time)
            return HTTPMethodNotAllowed(request=req)
        error_response = check_metadata(req, 'account')
        if error_response:
            self.app.logger.increment('errors')
            return error_response
        if len(self.account_name) > MAX_ACCOUNT_NAME_LENGTH:
            resp = HTTPBadRequest(request=req)
            resp.body = 'Account name length of %d longer than %d' % \
                        (len(self.account_name), MAX_ACCOUNT_NAME_LENGTH)
            self.app.logger.increment('errors')
            return resp
        account_partition, accounts = \
            self.app.account_ring.get_nodes(self.account_name)
        headers = {'X-Timestamp': normalize_timestamp(time.time()),
                   'x-trans-id': self.trans_id,
                   'Connection': 'close'}
        self.transfer_headers(req.headers, headers)
        if self.app.memcache:
            self.app.memcache.delete('account%s' % req.path_info.rstrip('/'))
        resp = self.make_requests(req, self.app.account_ring,
            account_partition, 'PUT', req.path_info, [headers] * len(accounts))
        self.app.logger.timing_since('PUT.timing', start_time)
        return resp

    @public
    def POST(self, req):
        """HTTP POST request handler."""
        start_time = time.time()
        error_response = check_metadata(req, 'account')
        if error_response:
            self.app.logger.increment('errors')
            return error_response
        account_partition, accounts = \
            self.app.account_ring.get_nodes(self.account_name)
        headers = {'X-Timestamp': normalize_timestamp(time.time()),
                   'X-Trans-Id': self.trans_id,
                   'Connection': 'close'}
        self.transfer_headers(req.headers, headers)
        if self.app.memcache:
            self.app.memcache.delete('account%s' % req.path_info.rstrip('/'))
        resp = self.make_requests(req, self.app.account_ring,
            account_partition, 'POST', req.path_info,
            [headers] * len(accounts))
        if resp.status_int == 404 and self.app.account_autocreate:
            if len(self.account_name) > MAX_ACCOUNT_NAME_LENGTH:
                resp = HTTPBadRequest(request=req)
                resp.body = 'Account name length of %d longer than %d' % \
                            (len(self.account_name), MAX_ACCOUNT_NAME_LENGTH)
                self.app.logger.increment('errors')
                return resp
            resp = self.make_requests(
                Request.blank('/v1/' + self.account_name),
                self.app.account_ring, account_partition, 'PUT',
                '/' + self.account_name, [headers] * len(accounts))
            if resp.status_int // 100 != 2:
                raise Exception('Could not autocreate account %r' %
                                self.account_name)
        self.app.logger.timing_since('POST.timing', start_time)
        return resp

    @public
    def DELETE(self, req):
        """HTTP DELETE request handler."""
        start_time = time.time()
        if not self.app.allow_account_management:
            self.app.logger.timing_since('DELETE.timing', start_time)
            return HTTPMethodNotAllowed(request=req)
        account_partition, accounts = \
            self.app.account_ring.get_nodes(self.account_name)
        headers = {'X-Timestamp': normalize_timestamp(time.time()),
                   'X-Trans-Id': self.trans_id,
                   'Connection': 'close'}
        if self.app.memcache:
            self.app.memcache.delete('account%s' % req.path_info.rstrip('/'))
        resp = self.make_requests(req, self.app.account_ring,
            account_partition, 'DELETE', req.path_info,
            [headers] * len(accounts))
        self.app.logger.timing_since('DELETE.timing', start_time)
        return resp


class BaseApplication(object):
    """Base WSGI application for the proxy server"""

    def __init__(self, conf, memcache=None, logger=None, account_ring=None,
                 container_ring=None, object_ring=None):
        if conf is None:
            conf = {}
        if logger is None:
            self.logger = get_logger(conf, log_route='proxy-server')
            access_log_conf = {}
            for key in ('log_facility', 'log_name', 'log_level'):
                value = conf.get('access_' + key, conf.get(key, None))
                if value:
                    access_log_conf[key] = value
            self.access_logger = get_logger(access_log_conf,
                                            log_route='proxy-access')
        else:
            self.logger = self.access_logger = logger

        swift_dir = conf.get('swift_dir', '/etc/swift')
        self.node_timeout = int(conf.get('node_timeout', 10))
        self.conn_timeout = float(conf.get('conn_timeout', 0.5))
        self.client_timeout = int(conf.get('client_timeout', 60))
        self.put_queue_depth = int(conf.get('put_queue_depth', 10))
        self.object_chunk_size = int(conf.get('object_chunk_size', 65536))
        self.client_chunk_size = int(conf.get('client_chunk_size', 65536))
        self.log_headers = conf.get('log_headers', 'no').lower() in TRUE_VALUES
        self.error_suppression_interval = \
            int(conf.get('error_suppression_interval', 60))
        self.error_suppression_limit = \
            int(conf.get('error_suppression_limit', 10))
        self.recheck_container_existence = \
            int(conf.get('recheck_container_existence', 60))
        self.recheck_account_existence = \
            int(conf.get('recheck_account_existence', 60))
        self.allow_account_management = \
            conf.get('allow_account_management', 'no').lower() in TRUE_VALUES
        self.object_post_as_copy = \
            conf.get('object_post_as_copy', 'true').lower() in TRUE_VALUES
        self.resellers_conf = ConfigParser()
        self.resellers_conf.read(os.path.join(swift_dir, 'resellers.conf'))
        self.object_ring = object_ring or Ring(swift_dir, ring_name='object')
        self.container_ring = container_ring or Ring(swift_dir,
                ring_name='container')
        self.account_ring = account_ring or Ring(swift_dir,
                ring_name='account')
        self.memcache = memcache
        mimetypes.init(mimetypes.knownfiles +
                       [os.path.join(swift_dir, 'mime.types')])
        self.account_autocreate = \
            conf.get('account_autocreate', 'no').lower() in TRUE_VALUES
        self.expiring_objects_account = \
            (conf.get('auto_create_account_prefix') or '.') + \
            'expiring_objects'
        self.expiring_objects_container_divisor = \
            int(conf.get('expiring_objects_container_divisor') or 86400)
        self.max_containers_per_account = \
            int(conf.get('max_containers_per_account') or 0)
        self.max_containers_whitelist = [a.strip()
            for a in conf.get('max_containers_whitelist', '').split(',')
            if a.strip()]
        self.deny_host_headers = [host.strip() for host in
            conf.get('deny_host_headers', '').split(',') if host.strip()]

    def get_controller(self, path):
        """
        Get the controller to handle a request.

        :param path: path from request
        :returns: tuple of (controller class, path dictionary)

        :raises: ValueError (thrown by split_path) if given invalid path
        """
        version, account, container, obj = split_path(path, 1, 4, True)
        d = dict(version=version,
                account_name=account,
                container_name=container,
                object_name=obj)
        if obj and container and account:
            return ObjectController, d
        elif container and account:
            return ContainerController, d
        elif account and not container and not obj:
            return AccountController, d
        return None, d

    def __call__(self, env, start_response):
        """
        WSGI entry point.
        Wraps env in webob.Request object and passes it down.

        :param env: WSGI environment dictionary
        :param start_response: WSGI callable
        """
        try:
            if self.memcache is None:
                self.memcache = cache_from_env(env)
            req = self.update_request(Request(env))
            if 'eventlet.posthooks' in env:
                env['eventlet.posthooks'].append(
                    (self.posthooklogger, (req,), {}))
                return self.handle_request(req)(env, start_response)
            else:
                # Lack of posthook support means that we have to log on the
                # start of the response, rather than after all the data has
                # been sent. This prevents logging client disconnects
                # differently than full transmissions.
                response = self.handle_request(req)(env, start_response)
                self.posthooklogger(env, req)
                return response
        except (Exception, Timeout):
            print "EXCEPTION IN __call__: %s: %s" % \
                  (traceback.format_exc(), env)
            start_response('500 Server Error',
                    [('Content-Type', 'text/plain')])
            return ['Internal server error.\n']

    def posthooklogger(self, env, req):
        pass

    def update_request(self, req):
        req.bytes_transferred = '-'
        req.client_disconnect = False
        if 'x-storage-token' in req.headers and \
                'x-auth-token' not in req.headers:
            req.headers['x-auth-token'] = req.headers['x-storage-token']
        return req

    def handle_request(self, req):
        """
        Entry point for proxy server.
        Should return a WSGI-style callable (such as webob.Response).

        :param req: webob.Request object
        """
        try:
            self.logger.set_statsd_prefix('proxy-server')
            if req.content_length and req.content_length < 0:
                self.logger.increment('errors')
                return HTTPBadRequest(request=req,
                                      body='Invalid Content-Length')
            try:
                controller, path_parts = self.get_controller(req.path)
            except ValueError:
                self.logger.increment('errors')
                return HTTPNotFound(request=req)
            if not check_utf8(req.path_info):
                self.logger.increment('errors')
                return HTTPPreconditionFailed(request=req, body='Invalid UTF8')
            if not controller:
                self.logger.increment('errors')
                return HTTPPreconditionFailed(request=req, body='Bad URL')
            if self.deny_host_headers and \
                    req.host.split(':')[0] in self.deny_host_headers:
                return HTTPForbidden(request=req, body='Invalid host header')

            self.logger.set_statsd_prefix('proxy-server.' +
                                          controller.server_type)
            controller = controller(self, **path_parts)
            if 'swift.trans_id' not in req.environ:
                # if this wasn't set by an earlier middleware, set it now
                trans_id = 'tx' + uuid.uuid4().hex
                req.environ['swift.trans_id'] = trans_id
                self.logger.txn_id = trans_id
            req.headers['x-trans-id'] = req.environ['swift.trans_id']
            controller.trans_id = req.environ['swift.trans_id']
            self.logger.client_ip = get_remote_client(req)
            try:
                handler = getattr(controller, req.method)
                if not getattr(handler, 'publicly_accessible'):
                    handler = None
            except AttributeError:
                handler = None
            if not handler:
                self.logger.increment('method_not_allowed')
                return HTTPMethodNotAllowed(request=req)
            if path_parts['version']:
                req.path_info_pop()
            if 'swift.authorize' in req.environ:
                # We call authorize before the handler, always. If authorized,
                # we remove the swift.authorize hook so isn't ever called
                # again. If not authorized, we return the denial unless the
                # controller's method indicates it'd like to gather more
                # information and try again later.
                resp = req.environ['swift.authorize'](req)
                if not resp:
                    # No resp means authorized, no delayed recheck required.
                    del req.environ['swift.authorize']
                else:
                    # Response indicates denial, but we might delay the denial
                    # and recheck later. If not delayed, return the error now.
                    if not getattr(handler, 'delay_denial', None):
                        self.logger.increment('auth_short_circuits')
                        return resp
            return handler(req)
        except (Exception, Timeout):
            self.logger.exception(_('ERROR Unhandled exception in request'))
            return HTTPServerError(request=req)


class Application(BaseApplication):
    """WSGI application for the proxy server."""

    def handle_request(self, req):
        """
        Wraps the BaseApplication.handle_request and logs the request.
        """
        req.start_time = time.time()
        req.response = super(Application, self).handle_request(req)
        return req.response

    def posthooklogger(self, env, req):
        response = getattr(req, 'response', None)
        if not response:
            return
        trans_time = '%.4f' % (time.time() - req.start_time)
        the_request = quote(unquote(req.path))
        if req.query_string:
            the_request = the_request + '?' + req.query_string
        client = get_remote_client(req)
        logged_headers = None
        if self.log_headers:
            logged_headers = '\n'.join('%s: %s' % (k, v)
                for k, v in req.headers.items())
        status_int = response.status_int
        if getattr(req, 'client_disconnect', False) or \
                getattr(response, 'client_disconnect', False):
            status_int = 499
        self.access_logger.info(' '.join(quote(str(x)) for x in (
                client or '-',
                req.remote_addr or '-',
                time.strftime('%d/%b/%Y/%H/%M/%S', time.gmtime()),
                req.method,
                the_request,
                req.environ['SERVER_PROTOCOL'],
                status_int,
                req.referer or '-',
                req.user_agent or '-',
                req.headers.get('x-auth-token', '-'),
                getattr(req, 'bytes_transferred', 0) or '-',
                getattr(response, 'bytes_transferred', 0) or '-',
                req.headers.get('etag', '-'),
                req.environ.get('swift.trans_id', '-'),
                logged_headers or '-',
                trans_time,
                req.environ.get('swift.source', '-'),
            )))
        # done with this transaction
        self.access_logger.txn_id = None


def app_factory(global_conf, **local_conf):
    """paste.deploy app factory for creating WSGI proxy apps."""
    conf = global_conf.copy()
    conf.update(local_conf)
    return Application(conf)<|MERGE_RESOLUTION|>--- conflicted
+++ resolved
@@ -1786,12 +1786,8 @@
                 raise Exception('Could not autocreate account %r' %
                                 self.account_name)
             resp = self.GETorHEAD_base(req, _('Account'), partition, nodes,
-<<<<<<< HEAD
-                req.path_info.rstrip('/'), self.app.account_ring.replica_count)
+                req.path_info.rstrip('/'), len(nodes))
         self.app.logger.timing_since('%s.timing' % (stats_type,), start_time)
-=======
-                req.path_info.rstrip('/'), len(nodes))
->>>>>>> a27a97fa
         return resp
 
     @public
