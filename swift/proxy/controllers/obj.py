# Copyright (c) 2010-2012 OpenStack Foundation
#
# Licensed under the Apache License, Version 2.0 (the "License");
# you may not use this file except in compliance with the License.
# You may obtain a copy of the License at
#
#    http://www.apache.org/licenses/LICENSE-2.0
#
# Unless required by applicable law or agreed to in writing, software
# distributed under the License is distributed on an "AS IS" BASIS,
# WITHOUT WARRANTIES OR CONDITIONS OF ANY KIND, either express or
# implied.
# See the License for the specific language governing permissions and
# limitations under the License.

# NOTE: swift_conn
# You'll see swift_conn passed around a few places in this file. This is the
# source bufferedhttp connection of whatever it is attached to.
#   It is used when early termination of reading from the connection should
# happen, such as when a range request is satisfied but there's still more the
# source connection would like to send. To prevent having to read all the data
# that could be left, the source connection can be .close() and then reads
# commence to empty out any buffers.
#   These shenanigans are to ensure all related objects can be garbage
# collected. We've seen objects hang around forever otherwise.

import itertools
import mimetypes
import re
import time
from datetime import datetime
from swift import gettext_ as _
from urllib import unquote, quote
from hashlib import md5
from sys import exc_info

from eventlet import sleep, GreenPile
from eventlet.queue import Queue
from eventlet.timeout import Timeout

from swift.common.utils import ContextPool, normalize_timestamp, \
    config_true_value, public, json, csv_append, GreenthreadSafeIterator, \
    quorum_size, split_path, override_bytes_from_content_type, \
    get_valid_utf8_str, GreenAsyncPile
from swift.common.bufferedhttp import http_connect
from swift.common.constraints import check_metadata, check_object_creation, \
    CONTAINER_LISTING_LIMIT, MAX_FILE_SIZE
from swift.common.exceptions import ChunkReadTimeout, \
    ChunkWriteTimeout, ConnectionTimeout, ListingIterNotFound, \
    ListingIterNotAuthorized, ListingIterError, SegmentError
from swift.common.http import is_success, is_client_error, HTTP_CONTINUE, \
    HTTP_CREATED, HTTP_MULTIPLE_CHOICES, HTTP_NOT_FOUND, HTTP_CONFLICT, \
    HTTP_INTERNAL_SERVER_ERROR, HTTP_SERVICE_UNAVAILABLE, \
    HTTP_INSUFFICIENT_STORAGE, HTTP_OK
from swift.proxy.controllers.base import Controller, delay_denial, \
    cors_validation
from swift.common.swob import HTTPAccepted, HTTPBadRequest, HTTPNotFound, \
    HTTPPreconditionFailed, HTTPRequestEntityTooLarge, HTTPRequestTimeout, \
    HTTPServerError, HTTPServiceUnavailable, Request, Response, \
    HTTPClientDisconnect, HTTPNotImplemented, HTTPException
from swift.common.storage_policy import POLICY_INDEX


def segment_listing_iter(listing):
    listing = iter(listing)
    while True:
        seg_dict = listing.next()
        if isinstance(seg_dict['name'], unicode):
            seg_dict['name'] = seg_dict['name'].encode('utf-8')
        yield seg_dict


def copy_headers_into(from_r, to_r):
    """
    Will copy desired headers from from_r to to_r
    :params from_r: a swob Request or Response
    :params to_r: a swob Request or Response
    """
    pass_headers = ['x-delete-at']
    for k, v in from_r.headers.items():
        if k.lower().startswith('x-object-meta-') or k.lower() in pass_headers:
            to_r.headers[k] = v


def check_content_type(req):
    if not req.environ.get('swift.content_type_overriden') and \
            ';' in req.headers.get('content-type', ''):
        for param in req.headers['content-type'].split(';')[1:]:
            if param.lstrip().startswith('swift_'):
                return HTTPBadRequest("Invalid Content-Type, "
                                      "swift_* is not a valid parameter name.")
    return None


class SegmentedIterable(object):
    """
    Iterable that returns the object contents for a segmented object in Swift.

    If there's a failure that cuts the transfer short, the response's
    `status_int` will be updated (again, just for logging since the original
    status would have already been sent to the client).

    :param controller: The ObjectController instance to work with.
    :param container: The container the object segments are within. If
                      container is None will derive container from elements
                      in listing using split('/', 1).
    :param listing: The listing of object segments to iterate over; this may
                    be an iterator or list that returns dicts with 'name' and
                    'bytes' keys.
    :param object_ring: The object ring to work with.
    :param response: The swob.Response this iterable is associated with, if
                     any (default: None)
    :param is_slo: A boolean, defaults to False, as to whether this references
                   a SLO object.
    :param max_lo_time: Defaults to 86400. The connection for the
                        SegmentedIterable will drop after that many seconds.
    """

    def __init__(self, controller, container, listing, object_ring,
                 response=None, is_slo=False, max_lo_time=86400):
        self.controller = controller
        self.container = container
        self.listing = segment_listing_iter(listing)
        self.is_slo = is_slo
        self.max_lo_time = max_lo_time
        self.ratelimit_index = 0
        self.segment_dict = None
        self.segment_peek = None
        self.seek = 0
        self.length = None
        self.segment_iter = None
        # See NOTE: swift_conn at top of file about this.
        self.segment_iter_swift_conn = None
        self.position = 0
        self.have_yielded_data = False
        self.response = response
        if not self.response:
            self.response = Response()
        self.next_get_time = 0
        self.start_time = time.time()
        self.object_ring = object_ring

    def _load_next_segment(self):
        """
        Loads the self.segment_iter with the next object segment's contents.

        :raises: StopIteration when there are no more object segments or
                 segment no longer matches SLO manifest specifications.
        """
        try:
            self.ratelimit_index += 1
            if time.time() - self.start_time > self.max_lo_time:
                raise SegmentError(
                    _('Max LO GET time of %s exceeded.') % self.max_lo_time)
            self.segment_dict = self.segment_peek or self.listing.next()
            self.segment_peek = None
            if self.container is None:
                container, obj = \
                    self.segment_dict['name'].lstrip('/').split('/', 1)
            else:
                container, obj = self.container, self.segment_dict['name']
            partition = self.object_ring.get_part(
                self.controller.account_name, container, obj)
            path = '/%s/%s/%s' % (self.controller.account_name,
                                  container, obj)
            req = Request.blank('/v1' + path)
            if self.seek or (self.length and self.length > 0):
                bytes_available = \
                    self.segment_dict['bytes'] - self.seek
                range_tail = ''
                if self.length:
                    if bytes_available >= self.length:
                        range_tail = self.seek + self.length - 1
                        self.length = 0
                    else:
                        self.length -= bytes_available
                if self.seek or range_tail:
                    req.range = 'bytes=%s-%s' % (self.seek, range_tail)
                self.seek = 0
            if not self.is_slo and self.ratelimit_index > \
                    self.controller.app.rate_limit_after_segment:
                sleep(max(self.next_get_time - time.time(), 0))
            self.next_get_time = time.time() + \
                1.0 / self.controller.app.rate_limit_segments_per_sec
            resp = self.controller.GETorHEAD_base(
                req, _('Object'), self.object_ring, partition,
                path)
            if self.is_slo and resp.status_int == HTTP_NOT_FOUND:
                raise SegmentError(_(
                    'Could not load object segment %(path)s:'
                    ' %(status)s') % {'path': path, 'status': resp.status_int})
            if not is_success(resp.status_int):
                raise Exception(_(
                    'Could not load object segment %(path)s:'
                    ' %(status)s') % {'path': path, 'status': resp.status_int})
            if self.is_slo:
                if (resp.etag != self.segment_dict['hash'] or
                        (resp.content_length != self.segment_dict['bytes'] and
                         not req.range)):
                    # The content-length check is for security reasons. Seems
                    # possible that an attacker could upload a >1mb object and
                    # then replace it with a much smaller object with same
                    # etag.  Then create a big nested SLO that calls that
                    # object many times which would hammer our obj servers. If
                    # this is a range request, don't check content-length
                    # because it won't match.
                    raise SegmentError(_(
                        'Object segment no longer valid: '
                        '%(path)s etag: %(r_etag)s != %(s_etag)s or '
                        '%(r_size)s != %(s_size)s.') %
                        {'path': path, 'r_etag': resp.etag,
                         'r_size': resp.content_length,
                         's_etag': self.segment_dict['hash'],
                         's_size': self.segment_dict['bytes']})
            self.segment_iter = resp.app_iter
            # See NOTE: swift_conn at top of file about this.
            self.segment_iter_swift_conn = getattr(resp, 'swift_conn', None)
        except StopIteration:
            raise
        except SegmentError as err:
            if not getattr(err, 'swift_logged', False):
                self.controller.app.logger.error(_(
                    'ERROR: While processing manifest '
                    '/%(acc)s/%(cont)s/%(obj)s, %(err)s'),
                    {'acc': self.controller.account_name,
                     'cont': self.controller.container_name,
                     'obj': self.controller.object_name, 'err': err})
                err.swift_logged = True
                self.response.status_int = HTTP_CONFLICT
            raise
        except (Exception, Timeout) as err:
            if not getattr(err, 'swift_logged', False):
                self.controller.app.logger.exception(_(
                    'ERROR: While processing manifest '
                    '/%(acc)s/%(cont)s/%(obj)s'),
                    {'acc': self.controller.account_name,
                     'cont': self.controller.container_name,
                     'obj': self.controller.object_name})
                err.swift_logged = True
                self.response.status_int = HTTP_SERVICE_UNAVAILABLE
            raise

    def next(self):
        return iter(self).next()

    def __iter__(self):
        """Standard iterator function that returns the object's contents."""
        try:
            while True:
                if not self.segment_iter:
                    self._load_next_segment()
                while True:
                    with ChunkReadTimeout(self.controller.app.node_timeout):
                        try:
                            chunk = self.segment_iter.next()
                            break
                        except StopIteration:
                            if self.length is None or self.length > 0:
                                self._load_next_segment()
                            else:
                                return
                self.position += len(chunk)
                self.have_yielded_data = True
                yield chunk
        except StopIteration:
            raise
        except SegmentError:
            # I have to save this error because yielding the ' ' below clears
            # the exception from the current stack frame.
            err = exc_info()
            if not self.have_yielded_data:
                # Normally, exceptions before any data has been yielded will
                # cause Eventlet to send a 5xx response. In this particular
                # case of SegmentError we don't want that and we'd rather
                # just send the normal 2xx response and then hang up early
                # since 5xx codes are often used to judge Service Level
                # Agreements and this SegmentError indicates the user has
                # created an invalid condition.
                yield ' '
            raise err
        except (Exception, Timeout) as err:
            if not getattr(err, 'swift_logged', False):
                self.controller.app.logger.exception(_(
                    'ERROR: While processing manifest '
                    '/%(acc)s/%(cont)s/%(obj)s'),
                    {'acc': self.controller.account_name,
                     'cont': self.controller.container_name,
                     'obj': self.controller.object_name})
                err.swift_logged = True
                self.response.status_int = HTTP_SERVICE_UNAVAILABLE
            raise

    def app_iter_range(self, start, stop):
        """
        Non-standard iterator function for use with Swob in serving Range
        requests more quickly. This will skip over segments and do a range
        request on the first segment to return data from, if needed.

        :param start: The first byte (zero-based) to return. None for 0.
        :param stop: The last byte (zero-based) to return. None for end.
        """
        try:
            if start:
                self.segment_peek = self.listing.next()
                while start >= self.position + self.segment_peek['bytes']:
                    self.position += self.segment_peek['bytes']
                    self.segment_peek = self.listing.next()
                self.seek = start - self.position
            else:
                start = 0
            if stop is not None:
                length = stop - start
                self.length = length
            else:
                length = None
            for chunk in self:
                if length is not None:
                    length -= len(chunk)
                    if length <= 0:
                        if length < 0:
                            # Chop off the extra:
                            yield chunk[:length]
                        else:
                            yield chunk
                        break
                yield chunk
            # See NOTE: swift_conn at top of file about this.
            if self.segment_iter_swift_conn:
                try:
                    self.segment_iter_swift_conn.close()
                except Exception:
                    pass
                self.segment_iter_swift_conn = None
            if self.segment_iter:
                try:
                    while self.segment_iter.next():
                        pass
                except Exception:
                    pass
                self.segment_iter = None
        except StopIteration:
            raise
        except (Exception, Timeout) as err:
            if not getattr(err, 'swift_logged', False):
                self.controller.app.logger.exception(_(
                    'ERROR: While processing manifest '
                    '/%(acc)s/%(cont)s/%(obj)s'),
                    {'acc': self.controller.account_name,
                     'cont': self.controller.container_name,
                     'obj': self.controller.object_name})
                err.swift_logged = True
                self.response.status_int = HTTP_SERVICE_UNAVAILABLE
            raise


class ObjectController(Controller):
    """WSGI controller for object requests."""
    server_type = 'Object'
    max_slo_recusion_depth = 10

    def __init__(self, app, account_name, container_name, object_name,
                 **kwargs):
        Controller.__init__(self, app)
        self.account_name = unquote(account_name)
        self.container_name = unquote(container_name)
        self.object_name = unquote(object_name)
        self.slo_recursion_depth = 0

    def _listing_iter(self, lcontainer, lprefix, env):
        for page in self._listing_pages_iter(lcontainer, lprefix, env):
            for item in page:
                yield item

    def _listing_pages_iter(self, lcontainer, lprefix, env):
        lpartition = self.app.container_ring.get_part(
            self.account_name, lcontainer)
        marker = ''
        while True:
            lreq = Request.blank('i will be overridden by env', environ=env)
            # Don't quote PATH_INFO, by WSGI spec
            lreq.environ['PATH_INFO'] = \
                '/v1/%s/%s' % (self.account_name, lcontainer)
            lreq.environ['REQUEST_METHOD'] = 'GET'
            lreq.environ['QUERY_STRING'] = \
                'format=json&prefix=%s&marker=%s' % (quote(lprefix),
                                                     quote(marker))
            lresp = self.GETorHEAD_base(
                lreq, _('Container'), self.app.container_ring, lpartition,
                lreq.swift_entity_path)
            if 'swift.authorize' in env:
                lreq.acl = lresp.headers.get('x-container-read')
                aresp = env['swift.authorize'](lreq)
                if aresp:
                    raise ListingIterNotAuthorized(aresp)
            if lresp.status_int == HTTP_NOT_FOUND:
                raise ListingIterNotFound()
            elif not is_success(lresp.status_int):
                raise ListingIterError()
            if not lresp.body:
                break
            sublisting = json.loads(lresp.body)
            if not sublisting:
                break
            marker = sublisting[-1]['name'].encode('utf-8')
            yield sublisting

    def _slo_listing_obj_iter(self, incoming_req, obj_ring, account,
                              container, obj, partition=None,
                              initial_resp=None):
        """
        The initial_resp indicated that this is a SLO manifest file. This will
        create an iterable that will expand nested SLOs as it walks though the
        listing.
        :params incoming_req: The original GET request from client
        :params initial_resp: the first resp from the above request
        """

        if initial_resp and initial_resp.status_int == HTTP_OK and \
                incoming_req.method == 'GET' and not incoming_req.range:
            valid_resp = initial_resp
        else:
            new_req = incoming_req.copy_get()
            new_req.method = 'GET'
            new_req.range = None
            new_req.path_info = '/'.join(['/v1', account, container, obj])
            if partition is None:
                try:
                    partition = obj_ring.get_part(
                        account, container, obj)
                except ValueError:
                    raise HTTPException(
                        "Invalid path to whole SLO manifest: %s" %
                        new_req.path)
            valid_resp = self.GETorHEAD_base(
<<<<<<< HEAD
                new_req, _('Object'), obj_ring, partition,
                new_req.path_info)
=======
                new_req, _('Object'), self.app.object_ring, partition,
                new_req.swift_entity_path)
>>>>>>> ba5fe5f3

        if 'swift.authorize' in incoming_req.environ:
            incoming_req.acl = valid_resp.headers.get('x-container-read')
            auth_resp = incoming_req.environ['swift.authorize'](incoming_req)
            if auth_resp:
                raise ListingIterNotAuthorized(auth_resp)
        if valid_resp.status_int == HTTP_NOT_FOUND:
            raise ListingIterNotFound()
        elif not is_success(valid_resp.status_int):
            raise ListingIterError()
        try:
            listing = json.loads(valid_resp.body)
        except ValueError:
            listing = []
        for seg_dict in listing:
            if config_true_value(seg_dict.get('sub_slo')):
                if incoming_req.method == 'HEAD':
                    override_bytes_from_content_type(seg_dict,
                                                     logger=self.app.logger)
                    yield seg_dict
                    continue
                sub_path = get_valid_utf8_str(seg_dict['name'])
                sub_cont, sub_obj = split_path(sub_path, 2, 2, True)
                self.slo_recursion_depth += 1
                if self.slo_recursion_depth >= self.max_slo_recusion_depth:
                    raise ListingIterError("Max recursion depth exceeded")
                for sub_seg_dict in self._slo_listing_obj_iter(
                        incoming_req, obj_ring, account, sub_cont, sub_obj):
                    yield sub_seg_dict
                self.slo_recursion_depth -= 1
            else:
                yield seg_dict

    def _remaining_items(self, listing_iter):
        """
        Returns an item-by-item iterator for a page-by-page iterator
        of item listings.

        Swallows listing-related errors; this iterator is only used
        after we've already started streaming a response to the
        client, and so if we start getting errors from the container
        servers now, it's too late to send an error to the client, so
        we just quit looking for segments.
        """
        try:
            for page in listing_iter:
                for item in page:
                    yield item
        except ListingIterNotFound:
            pass
        except ListingIterError:
            pass
        except ListingIterNotAuthorized:
            pass

    def iter_nodes_local_first(self, ring, partition):
        """
        Yields nodes for a ring partition.

        If the 'write_affinity' setting is non-empty, then this will yield N
        local nodes (as defined by the write_affinity setting) first, then the
        rest of the nodes as normal. It is a re-ordering of the nodes such
        that the local ones come first; no node is omitted. The effect is
        that the request will be serviced by local object servers first, but
        nonlocal ones will be employed if not enough local ones are available.

        :param ring: ring to get nodes from
        :param partition: ring partition to yield nodes for
        """

        primary_nodes = ring.get_part_nodes(partition)
        num_locals = self.app.write_affinity_node_count(ring)
        is_local = self.app.write_affinity_is_local_fn

        if is_local is None:
            return self.app.iter_nodes(ring, partition)

        all_nodes = itertools.chain(primary_nodes,
                                    ring.get_more_nodes(partition))
        first_n_local_nodes = list(itertools.islice(
            itertools.ifilter(is_local, all_nodes), num_locals))

        # refresh it; it moved when we computed first_n_local_nodes
        all_nodes = itertools.chain(primary_nodes,
                                    ring.get_more_nodes(partition))
        local_first_node_iter = itertools.chain(
            first_n_local_nodes,
            itertools.ifilter(lambda node: node not in first_n_local_nodes,
                              all_nodes))

        return self.app.iter_nodes(
            ring, partition, node_iter=local_first_node_iter)

    def GETorHEAD(self, req):
        """Handle HTTP GET or HEAD requests."""
        container_info = self.container_info(
            self.account_name, self.container_name, req)
        req.acl = container_info['read_acl']
        policy_idx = container_info['storage_policy']
        obj_ring = self.app.get_object_ring(policy_idx)
        # pass the policy index to storage nodes via req header
        req.headers[POLICY_INDEX] = policy_idx
        if 'swift.authorize' in req.environ:
            aresp = req.environ['swift.authorize'](req)
            if aresp:
                return aresp
        partition = obj_ring.get_part(
            self.account_name, self.container_name, self.object_name)
        resp = self.GETorHEAD_base(
<<<<<<< HEAD
            req, _('Object'), obj_ring, partition, req.path_info)
=======
            req, _('Object'), self.app.object_ring, partition,
            req.swift_entity_path)
>>>>>>> ba5fe5f3

        if ';' in resp.headers.get('content-type', ''):
            # strip off swift_bytes from content-type
            content_type, check_extra_meta = \
                resp.headers['content-type'].rsplit(';', 1)
            if check_extra_meta.lstrip().startswith('swift_bytes='):
                resp.content_type = content_type

        large_object = None
        if config_true_value(resp.headers.get('x-static-large-object')) and \
                req.params.get('multipart-manifest') == 'get' and \
                'X-Copy-From' not in req.headers and \
                self.app.allow_static_large_object:
            resp.content_type = 'application/json'
            resp.charset = 'utf-8'

        if config_true_value(resp.headers.get('x-static-large-object')) and \
                req.params.get('multipart-manifest') != 'get' and \
                self.app.allow_static_large_object:
            large_object = 'SLO'
            lcontainer = None  # container name is included in listing
            try:
                seg_iter = iter(self._slo_listing_obj_iter(
                    req, obj_ring, self.account_name, self.container_name,
                    self.object_name, partition=partition, initial_resp=resp))
                listing_page1 = []
                for seg in seg_iter:
                    listing_page1.append(seg)
                    if len(listing_page1) >= CONTAINER_LISTING_LIMIT:
                        break
                listing = itertools.chain(listing_page1,
                                          self._remaining_items(seg_iter))
            except ListingIterNotFound:
                return HTTPNotFound(request=req)
            except ListingIterNotAuthorized, err:
                return err.aresp
            except ListingIterError:
                return HTTPServerError(request=req)
            except StopIteration:
                listing_page1 = listing = ()
            except HTTPException:
                return HTTPServiceUnavailable(
                    "Unable to load SLO manifest", request=req)

        if 'x-object-manifest' in resp.headers and \
                req.params.get('multipart-manifest') != 'get':
            large_object = 'DLO'
            lcontainer, lprefix = \
                resp.headers['x-object-manifest'].split('/', 1)
            lcontainer = unquote(lcontainer)
            lprefix = unquote(lprefix)
            try:
                pages_iter = iter(self._listing_pages_iter(lcontainer, lprefix,
                                                           req.environ))
                listing_page1 = pages_iter.next()
                listing = itertools.chain(listing_page1,
                                          self._remaining_items(pages_iter))
            except ListingIterNotFound:
                return HTTPNotFound(request=req)
            except ListingIterNotAuthorized as err:
                return err.aresp
            except ListingIterError:
                return HTTPServerError(request=req)
            except StopIteration:
                listing_page1 = listing = ()

        if large_object:
            if len(listing_page1) >= CONTAINER_LISTING_LIMIT:
                resp = Response(headers=resp.headers, request=req,
                                conditional_response=True)
                resp.app_iter = SegmentedIterable(
                    self, lcontainer, listing,
                    obj_ring, resp,
                    is_slo=(large_object == 'SLO'),
                    max_lo_time=self.app.max_large_object_get_time)
            else:
                # For objects with a reasonable number of segments, we'll serve
                # them with a set content-length and computed etag.
                listing = list(listing)
                if listing:
                    try:
                        content_length = sum(o['bytes'] for o in listing)
                        last_modified = \
                            max(o['last_modified'] for o in listing)
                        last_modified = datetime(*map(int, re.split('[^\d]',
                                                 last_modified)[:-1]))
                        etag = md5(
                            ''.join(o['hash'] for o in listing)).hexdigest()
                    except KeyError:
                        return HTTPServerError('Invalid Manifest File',
                                               request=req)

                else:
                    content_length = 0
                    last_modified = resp.last_modified
                    etag = md5().hexdigest()
                resp = Response(headers=resp.headers, request=req,
                                conditional_response=True)
                resp.app_iter = SegmentedIterable(
                    self, lcontainer, listing,
                    obj_ring, resp,
                    is_slo=(large_object == 'SLO'),
                    max_lo_time=self.app.max_large_object_get_time)
                resp.content_length = content_length
                resp.last_modified = last_modified
                resp.etag = etag
            resp.headers['accept-ranges'] = 'bytes'
            # In case of a manifest file of nonzero length, the
            # backend may have sent back a Content-Range header for
            # the manifest. It's wrong for the client, though.
            resp.content_range = None

        return resp

    @public
    @cors_validation
    @delay_denial
    def GET(self, req):
        """Handler for HTTP GET requests."""
        return self.GETorHEAD(req)

    @public
    @cors_validation
    @delay_denial
    def HEAD(self, req):
        """Handler for HTTP HEAD requests."""
        return self.GETorHEAD(req)

    @public
    @cors_validation
    @delay_denial
    def POST(self, req):
        """HTTP POST request handler."""
        if 'x-delete-after' in req.headers:
            try:
                x_delete_after = int(req.headers['x-delete-after'])
            except ValueError:
                return HTTPBadRequest(request=req,
                                      content_type='text/plain',
                                      body='Non-integer X-Delete-After')
            req.headers['x-delete-at'] = '%d' % (time.time() + x_delete_after)
        if self.app.object_post_as_copy:
            req.method = 'PUT'
            req.path_info = '/v1/%s/%s/%s' % (
                self.account_name, self.container_name, self.object_name)
            req.headers['Content-Length'] = 0
            req.headers['X-Copy-From'] = quote('/%s/%s' % (self.container_name,
                                               self.object_name))
            req.headers['X-Fresh-Metadata'] = 'true'
            req.environ['swift_versioned_copy'] = True
            if req.environ.get('QUERY_STRING'):
                req.environ['QUERY_STRING'] += '&multipart-manifest=get'
            else:
                req.environ['QUERY_STRING'] = 'multipart-manifest=get'
            resp = self.PUT(req)
            # Older editions returned 202 Accepted on object POSTs, so we'll
            # convert any 201 Created responses to that for compatibility with
            # picky clients.
            if resp.status_int != HTTP_CREATED:
                return resp
            return HTTPAccepted(request=req)
        else:
            error_response = check_metadata(req, 'object')
            if error_response:
                return error_response
            container_info = self.container_info(
                self.account_name, self.container_name, req)
            container_partition = container_info['partition']
            containers = container_info['nodes']
            req.acl = container_info['write_acl']
            if 'swift.authorize' in req.environ:
                aresp = req.environ['swift.authorize'](req)
                if aresp:
                    return aresp
            if not containers:
                return HTTPNotFound(request=req)
            if 'x-delete-at' in req.headers:
                try:
                    x_delete_at = int(req.headers['x-delete-at'])
                    if x_delete_at < time.time():
                        return HTTPBadRequest(
                            body='X-Delete-At in past', request=req,
                            content_type='text/plain')
                except ValueError:
                    return HTTPBadRequest(request=req,
                                          content_type='text/plain',
                                          body='Non-integer X-Delete-At')
                req.environ.setdefault('swift.log_info', []).append(
                    'x-delete-at:%d' % x_delete_at)
                delete_at_container = str(
                    x_delete_at /
                    self.app.expiring_objects_container_divisor *
                    self.app.expiring_objects_container_divisor)
                delete_at_part, delete_at_nodes = \
                    self.app.container_ring.get_nodes(
                        self.app.expiring_objects_account, delete_at_container)
            else:
                delete_at_container = delete_at_part = delete_at_nodes = None
            policy_idx = container_info['storage_policy']
            obj_ring = self.app.get_object_ring(policy_idx)
            # pass the policy index to storage nodes via req header
            req.headers[POLICY_INDEX] = policy_idx
            partition, nodes = obj_ring.get_nodes(
                self.account_name, self.container_name, self.object_name)
            req.headers['X-Timestamp'] = normalize_timestamp(time.time())

            headers = self._backend_requests(
                req, len(nodes), container_partition, containers,
                delete_at_container, delete_at_part, delete_at_nodes)

<<<<<<< HEAD
            resp = self.make_requests(req, obj_ring, partition,
                                      'POST', req.path_info, headers)
=======
            resp = self.make_requests(req, self.app.object_ring, partition,
                                      'POST', req.swift_entity_path, headers)
>>>>>>> ba5fe5f3
            return resp

    def _backend_requests(self, req, n_outgoing,
                          container_partition, containers,
                          delete_at_container=None, delete_at_partition=None,
                          delete_at_nodes=None):
        headers = [self.generate_request_headers(req, additional=req.headers)
                   for _junk in range(n_outgoing)]

        for header in headers:
            header['Connection'] = 'close'

        for i, container in enumerate(containers):
            i = i % len(headers)

            headers[i]['X-Container-Partition'] = container_partition
            headers[i]['X-Container-Host'] = csv_append(
                headers[i].get('X-Container-Host'),
                '%(ip)s:%(port)s' % container)
            headers[i]['X-Container-Device'] = csv_append(
                headers[i].get('X-Container-Device'),
                container['device'])

        for i, node in enumerate(delete_at_nodes or []):
            i = i % len(headers)

            headers[i]['X-Delete-At-Container'] = delete_at_container
            headers[i]['X-Delete-At-Partition'] = delete_at_partition
            headers[i]['X-Delete-At-Host'] = csv_append(
                headers[i].get('X-Delete-At-Host'),
                '%(ip)s:%(port)s' % node)
            headers[i]['X-Delete-At-Device'] = csv_append(
                headers[i].get('X-Delete-At-Device'),
                node['device'])

        return headers

    def _send_file(self, conn, path):
        """Method for a file PUT coro"""
        while True:
            chunk = conn.queue.get()
            if not conn.failed:
                try:
                    with ChunkWriteTimeout(self.app.node_timeout):
                        conn.send(chunk)
                except (Exception, ChunkWriteTimeout):
                    conn.failed = True
                    self.app.exception_occurred(
                        conn.node, _('Object'),
                        _('Trying to write to %s') % path)
            conn.queue.task_done()

    def _connect_put_node(self, nodes, part, path, headers,
                          logger_thread_locals):
        """Method for a file PUT connect"""
        self.app.logger.thread_locals = logger_thread_locals
        for node in nodes:
            try:
                start_time = time.time()
                with ConnectionTimeout(self.app.conn_timeout):
                    conn = http_connect(
                        node['ip'], node['port'], node['device'], part, 'PUT',
                        path, headers)
                self.app.set_node_timing(node, time.time() - start_time)
                with Timeout(self.app.node_timeout):
                    resp = conn.getexpect()
                if resp.status == HTTP_CONTINUE:
                    conn.resp = None
                    conn.node = node
                    return conn
                elif is_success(resp.status):
                    conn.resp = resp
                    conn.node = node
                    return conn
                elif resp.status == HTTP_INSUFFICIENT_STORAGE:
                    self.app.error_limit(node, _('ERROR Insufficient Storage'))
            except (Exception, Timeout):
                self.app.exception_occurred(
                    node, _('Object'),
                    _('Expect: 100-continue on %s') % path)

    def _get_put_responses(self, req, conns, nodes):
        statuses = []
        reasons = []
        bodies = []
        etags = set()

        def get_conn_response(conn):
            try:
                with Timeout(self.app.node_timeout):
                    if conn.resp:
                        return conn.resp
                    else:
                        return conn.getresponse()
            except (Exception, Timeout):
                self.app.exception_occurred(
                    conn.node, _('Object'),
                    _('Trying to get final status of PUT to %s') % req.path)
        pile = GreenAsyncPile(len(conns))
        for conn in conns:
            pile.spawn(get_conn_response, conn)
        for response in pile:
            if response:
                statuses.append(response.status)
                reasons.append(response.reason)
                bodies.append(response.read())
                if response.status >= HTTP_INTERNAL_SERVER_ERROR:
                    self.app.error_occurred(
                        conn.node,
                        _('ERROR %(status)d %(body)s From Object Server '
                          're: %(path)s') %
                        {'status': response.status,
                         'body': bodies[-1][:1024], 'path': req.path})
                elif is_success(response.status):
                    etags.add(response.getheader('etag').strip('"'))
                if self.have_quorum(statuses, len(nodes)):
                    break
        # give any pending requests *some* chance to finish
        pile.waitall(self.app.post_quorum_timeout)
        while len(statuses) < len(nodes):
            statuses.append(HTTP_SERVICE_UNAVAILABLE)
            reasons.append('')
            bodies.append('')
        return statuses, reasons, bodies, etags

    @public
    @cors_validation
    @delay_denial
    def PUT(self, req):
        """HTTP PUT request handler."""
        container_info = self.container_info(
            self.account_name, self.container_name, req)
        policy_idx = container_info['storage_policy']
        obj_ring = self.app.get_object_ring(policy_idx)
        # pass the policy index to storage nodes via req header
        req.headers[POLICY_INDEX] = policy_idx
        container_partition = container_info['partition']
        containers = container_info['nodes']
        req.acl = container_info['write_acl']
        req.environ['swift_sync_key'] = container_info['sync_key']
        object_versions = container_info['versions']
        if 'swift.authorize' in req.environ:
            aresp = req.environ['swift.authorize'](req)
            if aresp:
                return aresp
        if not containers:
            return HTTPNotFound(request=req)
        try:
            ml = req.message_length()
        except ValueError as e:
            return HTTPBadRequest(request=req, content_type='text/plain',
                                  body=str(e))
        except AttributeError as e:
            return HTTPNotImplemented(request=req, content_type='text/plain',
                                      body=str(e))
        if ml is not None and ml > MAX_FILE_SIZE:
            return HTTPRequestEntityTooLarge(request=req)
        if 'x-delete-after' in req.headers:
            try:
                x_delete_after = int(req.headers['x-delete-after'])
            except ValueError:
                return HTTPBadRequest(request=req,
                                      content_type='text/plain',
                                      body='Non-integer X-Delete-After')
            req.headers['x-delete-at'] = '%d' % (time.time() + x_delete_after)
        partition, nodes = obj_ring.get_nodes(
            self.account_name, self.container_name, self.object_name)
        # do a HEAD request for container sync and checking object versions
        if 'x-timestamp' in req.headers or \
                (object_versions and not
                 req.environ.get('swift_versioned_copy')):
            hreq = Request.blank(req.path_info, headers={'X-Newest': 'True'},
                                 environ={'REQUEST_METHOD': 'HEAD'})
            hresp = self.GETorHEAD_base(
<<<<<<< HEAD
                hreq, _('Object'), obj_ring, partition,
                hreq.path_info)
=======
                hreq, _('Object'), self.app.object_ring, partition,
                hreq.swift_entity_path)
>>>>>>> ba5fe5f3
        # Used by container sync feature
        if 'x-timestamp' in req.headers:
            try:
                req.headers['X-Timestamp'] = \
                    normalize_timestamp(req.headers['x-timestamp'])
                if hresp.environ and 'swift_x_timestamp' in hresp.environ and \
                    float(hresp.environ['swift_x_timestamp']) >= \
                        float(req.headers['x-timestamp']):
                    return HTTPAccepted(request=req)
            except ValueError:
                return HTTPBadRequest(
                    request=req, content_type='text/plain',
                    body='X-Timestamp should be a UNIX timestamp float value; '
                         'was %r' % req.headers['x-timestamp'])
        else:
            req.headers['X-Timestamp'] = normalize_timestamp(time.time())
        # Sometimes the 'content-type' header exists, but is set to None.
        content_type_manually_set = True
        detect_content_type = \
            config_true_value(req.headers.get('x-detect-content-type'))
        if detect_content_type or not req.headers.get('content-type'):
            guessed_type, _junk = mimetypes.guess_type(req.path_info)
            req.headers['Content-Type'] = guessed_type or \
                'application/octet-stream'
            if detect_content_type:
                req.headers.pop('x-detect-content-type')
            else:
                content_type_manually_set = False

        error_response = check_object_creation(req, self.object_name) or \
            check_content_type(req)
        if error_response:
            return error_response
        if object_versions and not req.environ.get('swift_versioned_copy'):
            is_manifest = 'x-object-manifest' in req.headers or \
                          'x-object-manifest' in hresp.headers
            if hresp.status_int != HTTP_NOT_FOUND and not is_manifest:
                # This is a version manifest and needs to be handled
                # differently. First copy the existing data to a new object,
                # then write the data from this request to the version manifest
                # object.
                lcontainer = object_versions.split('/')[0]
                prefix_len = '%03x' % len(self.object_name)
                lprefix = prefix_len + self.object_name + '/'
                ts_source = hresp.environ.get('swift_x_timestamp')
                if ts_source is None:
                    ts_source = time.mktime(time.strptime(
                                            hresp.headers['last-modified'],
                                            '%a, %d %b %Y %H:%M:%S GMT'))
                new_ts = normalize_timestamp(ts_source)
                vers_obj_name = lprefix + new_ts
                copy_headers = {
                    'Destination': '%s/%s' % (lcontainer, vers_obj_name)}
                copy_environ = {'REQUEST_METHOD': 'COPY',
                                'swift_versioned_copy': True
                                }
                copy_req = Request.blank(req.path_info, headers=copy_headers,
                                         environ=copy_environ)
                copy_resp = self.COPY(copy_req)
                if is_client_error(copy_resp.status_int):
                    # missing container or bad permissions
                    return HTTPPreconditionFailed(request=req)
                elif not is_success(copy_resp.status_int):
                    # could not copy the data, bail
                    return HTTPServiceUnavailable(request=req)

        reader = req.environ['wsgi.input'].read
        data_source = iter(lambda: reader(self.app.client_chunk_size), '')
        source_header = req.headers.get('X-Copy-From')
        source_resp = None
        if source_header:
            if req.environ.get('swift.orig_req_method', req.method) != 'POST':
                req.environ.setdefault('swift.log_info', []).append(
                    'x-copy-from:%s' % source_header)
            source_header = unquote(source_header)
            acct = req.swift_entity_path.split('/', 2)[1]
            if isinstance(acct, unicode):
                acct = acct.encode('utf-8')
            if not source_header.startswith('/'):
                source_header = '/' + source_header
            source_header = '/v1/' + acct + source_header
            try:
                src_container_name, src_obj_name = \
                    source_header.split('/', 4)[3:]
            except ValueError:
                return HTTPPreconditionFailed(
                    request=req,
                    body='X-Copy-From header must be of the form'
                         '<container name>/<object name>')
            source_req = req.copy_get()
            source_req.path_info = source_header
            source_req.headers['X-Newest'] = 'true'
            orig_obj_name = self.object_name
            orig_container_name = self.container_name
            self.object_name = src_obj_name
            self.container_name = src_container_name
            source_resp = self.GET(source_req)
            if source_resp.status_int >= HTTP_MULTIPLE_CHOICES:
                return source_resp
            self.object_name = orig_obj_name
            self.container_name = orig_container_name
            new_req = Request.blank(req.path_info,
                                    environ=req.environ, headers=req.headers)
            data_source = source_resp.app_iter
            new_req.content_length = source_resp.content_length
            if new_req.content_length is None:
                # This indicates a transfer-encoding: chunked source object,
                # which currently only happens because there are more than
                # CONTAINER_LISTING_LIMIT segments in a segmented object. In
                # this case, we're going to refuse to do the server-side copy.
                return HTTPRequestEntityTooLarge(request=req)
            if new_req.content_length > MAX_FILE_SIZE:
                return HTTPRequestEntityTooLarge(request=req)
            new_req.etag = source_resp.etag
            # we no longer need the X-Copy-From header
            del new_req.headers['X-Copy-From']
            if not content_type_manually_set:
                new_req.headers['Content-Type'] = \
                    source_resp.headers['Content-Type']
            if not config_true_value(
                    new_req.headers.get('x-fresh-metadata', 'false')):
                copy_headers_into(source_resp, new_req)
                copy_headers_into(req, new_req)
            # copy over x-static-large-object for POSTs and manifest copies
            if 'X-Static-Large-Object' in source_resp.headers and \
                    req.params.get('multipart-manifest') == 'get':
                new_req.headers['X-Static-Large-Object'] = \
                    source_resp.headers['X-Static-Large-Object']

            req = new_req

        if 'x-delete-at' in req.headers:
            try:
                x_delete_at = int(req.headers['x-delete-at'])
                if x_delete_at < time.time():
                    return HTTPBadRequest(
                        body='X-Delete-At in past', request=req,
                        content_type='text/plain')
            except ValueError:
                return HTTPBadRequest(request=req, content_type='text/plain',
                                      body='Non-integer X-Delete-At')
            req.environ.setdefault('swift.log_info', []).append(
                'x-delete-at:%d' % x_delete_at)
            delete_at_container = str(
                x_delete_at /
                self.app.expiring_objects_container_divisor *
                self.app.expiring_objects_container_divisor)
            delete_at_part, delete_at_nodes = \
                self.app.container_ring.get_nodes(
                    self.app.expiring_objects_account, delete_at_container)
        else:
            delete_at_container = delete_at_part = delete_at_nodes = None

        node_iter = GreenthreadSafeIterator(
            self.iter_nodes_local_first(obj_ring, partition))
        pile = GreenPile(len(nodes))
        te = req.headers.get('transfer-encoding', '')
        chunked = ('chunked' in te)

        outgoing_headers = self._backend_requests(
            req, len(nodes), container_partition, containers,
            delete_at_container, delete_at_part, delete_at_nodes)

        for nheaders in outgoing_headers:
            # RFC2616:8.2.3 disallows 100-continue without a body
            if (req.content_length > 0) or chunked:
                nheaders['Expect'] = '100-continue'
            pile.spawn(self._connect_put_node, node_iter, partition,
                       req.swift_entity_path, nheaders,
                       self.app.logger.thread_locals)

        conns = [conn for conn in pile if conn]
        min_conns = quorum_size(len(nodes))
        if len(conns) < min_conns:
            self.app.logger.error(
                _('Object PUT returning 503, %(conns)s/%(nodes)s '
                  'required connections'),
                {'conns': len(conns), 'nodes': min_conns})
            return HTTPServiceUnavailable(request=req)
        bytes_transferred = 0
        try:
            with ContextPool(len(nodes)) as pool:
                for conn in conns:
                    conn.failed = False
                    conn.queue = Queue(self.app.put_queue_depth)
                    pool.spawn(self._send_file, conn, req.path)
                while True:
                    with ChunkReadTimeout(self.app.client_timeout):
                        try:
                            chunk = next(data_source)
                        except StopIteration:
                            if chunked:
                                for conn in conns:
                                    conn.queue.put('0\r\n\r\n')
                            break
                    bytes_transferred += len(chunk)
                    if bytes_transferred > MAX_FILE_SIZE:
                        return HTTPRequestEntityTooLarge(request=req)
                    for conn in list(conns):
                        if not conn.failed:
                            conn.queue.put(
                                '%x\r\n%s\r\n' % (len(chunk), chunk)
                                if chunked else chunk)
                        else:
                            conns.remove(conn)
                    if len(conns) < min_conns:
                        self.app.logger.error(_(
                            'Object PUT exceptions during'
                            ' send, %(conns)s/%(nodes)s required connections'),
                            {'conns': len(conns), 'nodes': min_conns})
                        return HTTPServiceUnavailable(request=req)
                for conn in conns:
                    if conn.queue.unfinished_tasks:
                        conn.queue.join()
            conns = [conn for conn in conns if not conn.failed]
        except ChunkReadTimeout as err:
            self.app.logger.warn(
                _('ERROR Client read timeout (%ss)'), err.seconds)
            self.app.logger.increment('client_timeouts')
            return HTTPRequestTimeout(request=req)
        except (Exception, Timeout):
            self.app.logger.exception(
                _('ERROR Exception causing client disconnect'))
            return HTTPClientDisconnect(request=req)
        if req.content_length and bytes_transferred < req.content_length:
            req.client_disconnect = True
            self.app.logger.warn(
                _('Client disconnected without sending enough data'))
            self.app.logger.increment('client_disconnects')
            return HTTPClientDisconnect(request=req)

        statuses, reasons, bodies, etags = self._get_put_responses(req, conns,
                                                                   nodes)

        if len(etags) > 1:
            self.app.logger.error(
                _('Object servers returned %s mismatched etags'), len(etags))
            return HTTPServerError(request=req)
        etag = etags.pop() if len(etags) else None
        resp = self.best_response(req, statuses, reasons, bodies,
                                  _('Object PUT'), etag=etag)
        if source_header:
            resp.headers['X-Copied-From'] = quote(
                source_header.split('/', 3)[3])
            if 'last-modified' in source_resp.headers:
                resp.headers['X-Copied-From-Last-Modified'] = \
                    source_resp.headers['last-modified']
            copy_headers_into(req, resp)
        resp.last_modified = float(req.headers['X-Timestamp'])
        return resp

    @public
    @cors_validation
    @delay_denial
    def DELETE(self, req):
        """HTTP DELETE request handler."""
        container_info = self.container_info(
            self.account_name, self.container_name, req)
        policy_idx = container_info['storage_policy']
        obj_ring = self.app.get_object_ring(policy_idx)
        # pass the policy index to storage nodes via req header
        req.headers[POLICY_INDEX] = policy_idx
        container_partition = container_info['partition']
        containers = container_info['nodes']
        req.acl = container_info['write_acl']
        req.environ['swift_sync_key'] = container_info['sync_key']
        object_versions = container_info['versions']
        if object_versions:
            # this is a version manifest and needs to be handled differently
            object_versions = unquote(object_versions)
            lcontainer = object_versions.split('/')[0]
            prefix_len = '%03x' % len(self.object_name)
            lprefix = prefix_len + self.object_name + '/'
            last_item = None
            try:
                for last_item in self._listing_iter(lcontainer, lprefix,
                                                    req.environ):
                    pass
            except ListingIterNotFound:
                # no worries, last_item is None
                pass
            except ListingIterNotAuthorized as err:
                return err.aresp
            except ListingIterError:
                return HTTPServerError(request=req)
            if last_item:
                # there are older versions so copy the previous version to the
                # current object and delete the previous version
                orig_container = self.container_name
                orig_obj = self.object_name
                self.container_name = lcontainer
                self.object_name = last_item['name'].encode('utf-8')
                copy_path = '/v1/' + self.account_name + '/' + \
                            self.container_name + '/' + self.object_name
                copy_headers = {'X-Newest': 'True',
                                'Destination': orig_container + '/' + orig_obj
                                }
                copy_environ = {'REQUEST_METHOD': 'COPY',
                                'swift_versioned_copy': True
                                }
                creq = Request.blank(copy_path, headers=copy_headers,
                                     environ=copy_environ)
                copy_resp = self.COPY(creq)
                if is_client_error(copy_resp.status_int):
                    # some user error, maybe permissions
                    return HTTPPreconditionFailed(request=req)
                elif not is_success(copy_resp.status_int):
                    # could not copy the data, bail
                    return HTTPServiceUnavailable(request=req)
                # reset these because the COPY changed them
                self.container_name = lcontainer
                self.object_name = last_item['name'].encode('utf-8')
                new_del_req = Request.blank(copy_path, environ=req.environ)
                container_info = self.container_info(
                    self.account_name, self.container_name, req)
                policy_idx = container_info['storage_policy']
                obj_ring = self.app.get_object_ring(policy_idx)
                # pass the policy index to storage nodes via req header
                req.headers[POLICY_INDEX] = policy_idx
                container_partition = container_info['partition']
                containers = container_info['nodes']
                new_del_req.acl = container_info['write_acl']
                new_del_req.path_info = copy_path
                req = new_del_req
                # remove 'X-If-Delete-At', since it is not for the older copy
                if 'X-If-Delete-At' in req.headers:
                    del req.headers['X-If-Delete-At']
        if 'swift.authorize' in req.environ:
            aresp = req.environ['swift.authorize'](req)
            if aresp:
                return aresp
        if not containers:
            return HTTPNotFound(request=req)
        partition, nodes = obj_ring.get_nodes(
            self.account_name, self.container_name, self.object_name)
        # Used by container sync feature
        if 'x-timestamp' in req.headers:
            try:
                req.headers['X-Timestamp'] = \
                    normalize_timestamp(req.headers['x-timestamp'])
            except ValueError:
                return HTTPBadRequest(
                    request=req, content_type='text/plain',
                    body='X-Timestamp should be a UNIX timestamp float value; '
                         'was %r' % req.headers['x-timestamp'])
        else:
            req.headers['X-Timestamp'] = normalize_timestamp(time.time())

        headers = self._backend_requests(
            req, len(nodes), container_partition, containers)
<<<<<<< HEAD
        resp = self.make_requests(req, obj_ring,
                                  partition, 'DELETE', req.path_info, headers)
=======
        resp = self.make_requests(req, self.app.object_ring,
                                  partition, 'DELETE', req.swift_entity_path,
                                  headers)
>>>>>>> ba5fe5f3
        return resp

    @public
    @cors_validation
    @delay_denial
    def COPY(self, req):
        """HTTP COPY request handler."""
        dest = req.headers.get('Destination')
        if not dest:
            return HTTPPreconditionFailed(request=req,
                                          body='Destination header required')
        dest = unquote(dest)
        if not dest.startswith('/'):
            dest = '/' + dest
        try:
            _junk, dest_container, dest_object = dest.split('/', 2)
        except ValueError:
            return HTTPPreconditionFailed(
                request=req,
                body='Destination header must be of the form '
                     '<container name>/<object name>')
        source = '/' + self.container_name + '/' + self.object_name
        self.container_name = dest_container
        self.object_name = dest_object
        # re-write the existing request as a PUT instead of creating a new one
        # since this one is already attached to the posthooklogger
        req.method = 'PUT'
        req.path_info = '/v1/' + self.account_name + dest
        req.headers['Content-Length'] = 0
        req.headers['X-Copy-From'] = quote(source)
        del req.headers['Destination']
        return self.PUT(req)<|MERGE_RESOLUTION|>--- conflicted
+++ resolved
@@ -432,13 +432,8 @@
                         "Invalid path to whole SLO manifest: %s" %
                         new_req.path)
             valid_resp = self.GETorHEAD_base(
-<<<<<<< HEAD
                 new_req, _('Object'), obj_ring, partition,
-                new_req.path_info)
-=======
-                new_req, _('Object'), self.app.object_ring, partition,
                 new_req.swift_entity_path)
->>>>>>> ba5fe5f3
 
         if 'swift.authorize' in incoming_req.environ:
             incoming_req.acl = valid_resp.headers.get('x-container-read')
@@ -548,12 +543,8 @@
         partition = obj_ring.get_part(
             self.account_name, self.container_name, self.object_name)
         resp = self.GETorHEAD_base(
-<<<<<<< HEAD
-            req, _('Object'), obj_ring, partition, req.path_info)
-=======
-            req, _('Object'), self.app.object_ring, partition,
+            req, _('Object'), obj_ring, partition,
             req.swift_entity_path)
->>>>>>> ba5fe5f3
 
         if ';' in resp.headers.get('content-type', ''):
             # strip off swift_bytes from content-type
@@ -764,13 +755,8 @@
                 req, len(nodes), container_partition, containers,
                 delete_at_container, delete_at_part, delete_at_nodes)
 
-<<<<<<< HEAD
             resp = self.make_requests(req, obj_ring, partition,
-                                      'POST', req.path_info, headers)
-=======
-            resp = self.make_requests(req, self.app.object_ring, partition,
                                       'POST', req.swift_entity_path, headers)
->>>>>>> ba5fe5f3
             return resp
 
     def _backend_requests(self, req, n_outgoing,
@@ -945,13 +931,8 @@
             hreq = Request.blank(req.path_info, headers={'X-Newest': 'True'},
                                  environ={'REQUEST_METHOD': 'HEAD'})
             hresp = self.GETorHEAD_base(
-<<<<<<< HEAD
                 hreq, _('Object'), obj_ring, partition,
-                hreq.path_info)
-=======
-                hreq, _('Object'), self.app.object_ring, partition,
                 hreq.swift_entity_path)
->>>>>>> ba5fe5f3
         # Used by container sync feature
         if 'x-timestamp' in req.headers:
             try:
@@ -1302,14 +1283,9 @@
 
         headers = self._backend_requests(
             req, len(nodes), container_partition, containers)
-<<<<<<< HEAD
         resp = self.make_requests(req, obj_ring,
-                                  partition, 'DELETE', req.path_info, headers)
-=======
-        resp = self.make_requests(req, self.app.object_ring,
                                   partition, 'DELETE', req.swift_entity_path,
                                   headers)
->>>>>>> ba5fe5f3
         return resp
 
     @public
