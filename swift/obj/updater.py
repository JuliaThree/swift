# Copyright (c) 2010-2012 OpenStack Foundation
#
# Licensed under the Apache License, Version 2.0 (the "License");
# you may not use this file except in compliance with the License.
# You may obtain a copy of the License at
#
#    http://www.apache.org/licenses/LICENSE-2.0
#
# Unless required by applicable law or agreed to in writing, software
# distributed under the License is distributed on an "AS IS" BASIS,
# WITHOUT WARRANTIES OR CONDITIONS OF ANY KIND, either express or
# implied.
# See the License for the specific language governing permissions and
# limitations under the License.

import six.moves.cPickle as pickle
import os
import signal
import sys
import time
from swift import gettext_ as _
from random import random

from eventlet import spawn, Timeout

from swift.common.bufferedhttp import http_connect
from swift.common.constraints import check_drive
from swift.common.exceptions import ConnectionTimeout
from swift.common.ring import Ring
from swift.common.utils import get_logger, renamer, write_pickle, \
<<<<<<< HEAD
    dump_recon_cache, config_true_value, ismount, ratelimit_sleep, urlparse, \
    split_path
=======
    dump_recon_cache, config_true_value, ratelimit_sleep, eventlet_monkey_patch
>>>>>>> 2596b3ca
from swift.common.daemon import Daemon
from swift.common.header_key_dict import HeaderKeyDict
from swift.common.storage_policy import split_policy_string, PolicyError
from swift.obj.diskfile import get_tmp_dir, ASYNCDIR_BASE
from swift.common.http import is_success, HTTP_INTERNAL_SERVER_ERROR, \
    HTTP_MOVED_PERMANENTLY


class ObjectUpdater(Daemon):
    """Update object information in container listings."""

    def __init__(self, conf, logger=None):
        self.conf = conf
        self.logger = logger or get_logger(conf, log_route='object-updater')
        self.devices = conf.get('devices', '/srv/node')
        self.mount_check = config_true_value(conf.get('mount_check', 'true'))
        self.swift_dir = conf.get('swift_dir', '/etc/swift')
        self.interval = int(conf.get('interval', 300))
        self.container_ring = None
        self.concurrency = int(conf.get('concurrency', 1))
        if 'slowdown' in conf:
            self.logger.warning(
                'The slowdown option is deprecated in favor of '
                'objects_per_second. This option may be ignored in a '
                'future release.')
            objects_per_second = 1 / (
                float(conf.get('slowdown', '0.01')) + 0.01)
        else:
            objects_per_second = 50
        self.objects_running_time = 0
        self.max_objects_per_second = \
            float(conf.get('objects_per_second',
                           objects_per_second))
        self.node_timeout = float(conf.get('node_timeout', 10))
        self.conn_timeout = float(conf.get('conn_timeout', 0.5))
        self.successes = 0
        self.failures = 0
        self.recon_cache_path = conf.get('recon_cache_path',
                                         '/var/cache/swift')
        self.rcache = os.path.join(self.recon_cache_path, 'object.recon')

    def _listdir(self, path):
        try:
            return os.listdir(path)
        except OSError as e:
            self.logger.error(_('ERROR: Unable to access %(path)s: '
                                '%(error)s') %
                              {'path': path, 'error': e})
            return []

    def get_container_ring(self):
        """Get the container ring.  Load it, if it hasn't been yet."""
        if not self.container_ring:
            self.container_ring = Ring(self.swift_dir, ring_name='container')
        return self.container_ring

    def run_forever(self, *args, **kwargs):
        """Run the updater continuously."""
        time.sleep(random() * self.interval)
        while True:
            self.logger.info(_('Begin object update sweep'))
            begin = time.time()
            pids = []
            # read from container ring to ensure it's fresh
            self.get_container_ring().get_nodes('')
            for device in self._listdir(self.devices):
                if not check_drive(self.devices, device, self.mount_check):
                    self.logger.increment('errors')
                    self.logger.warning(
                        _('Skipping %s as it is not mounted'), device)
                    continue
                while len(pids) >= self.concurrency:
                    pids.remove(os.wait()[0])
                pid = os.fork()
                if pid:
                    pids.append(pid)
                else:
                    signal.signal(signal.SIGTERM, signal.SIG_DFL)
                    eventlet_monkey_patch()
                    self.successes = 0
                    self.failures = 0
                    forkbegin = time.time()
                    self.object_sweep(os.path.join(self.devices, device))
                    elapsed = time.time() - forkbegin
                    self.logger.info(
                        _('Object update sweep of %(device)s'
                          ' completed: %(elapsed).02fs, %(success)s successes'
                          ', %(fail)s failures'),
                        {'device': device, 'elapsed': elapsed,
                         'success': self.successes, 'fail': self.failures})
                    sys.exit()
            while pids:
                pids.remove(os.wait()[0])
            elapsed = time.time() - begin
            self.logger.info(_('Object update sweep completed: %.02fs'),
                             elapsed)
            dump_recon_cache({'object_updater_sweep': elapsed},
                             self.rcache, self.logger)
            if elapsed < self.interval:
                time.sleep(self.interval - elapsed)

    def run_once(self, *args, **kwargs):
        """Run the updater once."""
        self.logger.info(_('Begin object update single threaded sweep'))
        begin = time.time()
        self.successes = 0
        self.failures = 0
        for device in self._listdir(self.devices):
            if not check_drive(self.devices, device, self.mount_check):
                self.logger.increment('errors')
                self.logger.warning(
                    _('Skipping %s as it is not mounted'), device)
                continue
            self.object_sweep(os.path.join(self.devices, device))
        elapsed = time.time() - begin
        self.logger.info(
            _('Object update single threaded sweep completed: '
              '%(elapsed).02fs, %(success)s successes, %(fail)s failures'),
            {'elapsed': elapsed, 'success': self.successes,
             'fail': self.failures})
        dump_recon_cache({'object_updater_sweep': elapsed},
                         self.rcache, self.logger)

    def object_sweep(self, device):
        """
        If there are async pendings on the device, walk each one and update.

        :param device: path to device
        """
        start_time = time.time()
        # loop through async pending dirs for all policies
        for asyncdir in self._listdir(device):
            # we only care about directories
            async_pending = os.path.join(device, asyncdir)
            if not os.path.isdir(async_pending):
                continue
            if not asyncdir.startswith(ASYNCDIR_BASE):
                # skip stuff like "accounts", "containers", etc.
                continue
            try:
                base, policy = split_policy_string(asyncdir)
            except PolicyError as e:
                self.logger.warning(_('Directory %(directory)r does not map '
                                      'to a valid policy (%(error)s)') % {
                                    'directory': asyncdir, 'error': e})
                continue
            for prefix in self._listdir(async_pending):
                prefix_path = os.path.join(async_pending, prefix)
                if not os.path.isdir(prefix_path):
                    continue
                last_obj_hash = None
                for update in sorted(self._listdir(prefix_path), reverse=True):
                    update_path = os.path.join(prefix_path, update)
                    if not os.path.isfile(update_path):
                        continue
                    try:
                        obj_hash, timestamp = update.split('-')
                    except ValueError:
                        self.logger.increment('errors')
                        self.logger.error(
                            _('ERROR async pending file with unexpected '
                              'name %s')
                            % (update_path))
                        continue
                    if obj_hash == last_obj_hash:
                        self.logger.increment("unlinks")
                        os.unlink(update_path)
                    else:
                        self.process_object_update(update_path, device,
                                                   policy)
                        last_obj_hash = obj_hash

                    self.objects_running_time = ratelimit_sleep(
                        self.objects_running_time,
                        self.max_objects_per_second)
                try:
                    os.rmdir(prefix_path)
                except OSError:
                    pass
            self.logger.timing_since('timing', start_time)

    def process_object_update(self, update_path, device, policy):
        """
        Process the object information to be updated and update.

        :param update_path: path to pickled object update file
        :param device: path to device
        :param policy: storage policy of object update
        """
        try:
            update = pickle.load(open(update_path, 'rb'))
        except Exception:
            self.logger.exception(
                _('ERROR Pickle problem, quarantining %s'), update_path)
            self.logger.increment('quarantines')
            target_path = os.path.join(device, 'quarantined', 'objects',
                                       os.path.basename(update_path))
            renamer(update_path, target_path, fsync=False)
            return
        successes = update.get('successes', [])
        success = True
        rewrite_pickle = False
        attempts_remaining = 2
        while attempts_remaining > 0:
            attempts_remaining -= 1
            redirects = set()
            headers_out = HeaderKeyDict(update['headers'].copy())
            container_path = update.get('container_path')
            if container_path:
                acct, cont = split_path('/' + container_path, minsegs=2)
            else:
                acct, cont = update['account'], update['container']
            part, nodes = self.get_container_ring().get_nodes(
                acct, cont)
            obj = '/%s/%s/%s' % (acct, cont, update['obj'])
            headers_out['user-agent'] = 'object-updater %s' % os.getpid()
            headers_out.setdefault('X-Backend-Storage-Policy-Index',
                                   str(int(policy)))
            events = [spawn(self.object_update,
                            node, part, update['op'], obj, headers_out)
                      for node in nodes if node['id'] not in successes]
            for event in events:
                event_success, node_id, redirect = event.wait()
                if event_success is True:
                    successes.append(node_id)
                    rewrite_pickle = True
                elif redirect:
                    redirects.add(redirect)
                else:
                    success = False
            if redirects:
                # TODO: sanity check that redirect != container_path we just
                # used
                redirect = max(redirects, key=lambda x: x[-1])
                update['container_path'] = redirect[0]
                rewrite_pickle = True
                if attempts_remaining > 0:
                    self.logger.increment("redirects")
                    self.logger.debug('Update sent for %(obj)s %(path)s '
                                      'triggered a redirect to '
                                      '%(shard)s',
                                      {'obj': obj, 'path': update_path,
                                       'shard': redirect[0]})
                else:
                    # got redirect but ran out of attempts
                    # TODO: we increment failures, but not redirects?? may make
                    # sense in terms of failure but we 'lose' a redirection
                    # from the stats even though the next visit to this update
                    # *will* target a redirection location
                    success = False
            else:
                break

        if success:
            self.successes += 1
            self.logger.increment('successes')
            self.logger.debug('Update sent for %(obj)s %(path)s',
                              {'obj': obj, 'path': update_path})
            self.logger.increment("unlinks")
            os.unlink(update_path)
        else:
            self.failures += 1
            self.logger.increment('failures')
            self.logger.debug('Update failed for %(obj)s %(path)s',
                              {'obj': obj, 'path': update_path})
            if rewrite_pickle:
                update['successes'] = successes
                write_pickle(update, update_path, os.path.join(
                    device, get_tmp_dir(policy)))

    def object_update(self, node, part, op, obj, headers_out):
        """
        Perform the object update to the container

        :param node: node dictionary from the container ring
        :param part: partition that holds the container
        :param op: operation performed (ex: 'PUT' or 'DELETE')
        :param obj: object name being updated
        :param headers_out: headers to send with the update
        """
        redirect = None
        try:
            with ConnectionTimeout(self.conn_timeout):
                conn = http_connect(node['ip'], node['port'], node['device'],
                                    part, op, obj, headers_out)
            with Timeout(self.node_timeout):
                resp = conn.getresponse()
                resp.read()
            success = is_success(resp.status)

            if resp.status == HTTP_MOVED_PERMANENTLY:
                rheaders = HeaderKeyDict(resp.getheaders())
                location = rheaders.get('Location')
                if not location:
                    # treat as a normal failure.
                    resp_dict = {
                        'status': resp.status, 'ip': node['ip'],
                        'port': node['port'], 'device': node['device']}
                    self.logger.debug(
                        _('Error code %(status)d is returned from remote '
                          'server %(ip)s: %(port)s / %(device)s'), resp_dict)
                    return success, node['id'], redirect

                location = urlparse(location).path
                try:
                    shard_account, shard_cont, _junk = split_path(
                        location, 2, 3, True)
                except ValueError as err:
                    # there has been an error so log it and return
                    self.logger.error(
                        'Container update failed for %r; problem with '
                        'redirect location: %s' % (obj, err))
                    return False, node['id'], redirect
                redirect = ('%s/%s' % (shard_account, shard_cont),
                            rheaders.get('X-Backend-Redirect-Timestamp'))

            elif not success:
                resp_dict = {'status': resp.status, 'ip': node['ip'],
                             'port': node['port'], 'device': node['device']}
                self.logger.debug(
                    _('Error code %(status)d is returned from remote '
                      'server %(ip)s: %(port)s / %(device)s'), resp_dict)

            return success, node['id'], redirect
        except (Exception, Timeout):
            self.logger.exception(_('ERROR with remote server '
                                    '%(ip)s:%(port)s/%(device)s'), node)
        return HTTP_INTERNAL_SERVER_ERROR, node['id'], redirect<|MERGE_RESOLUTION|>--- conflicted
+++ resolved
@@ -28,12 +28,8 @@
 from swift.common.exceptions import ConnectionTimeout
 from swift.common.ring import Ring
 from swift.common.utils import get_logger, renamer, write_pickle, \
-<<<<<<< HEAD
-    dump_recon_cache, config_true_value, ismount, ratelimit_sleep, urlparse, \
-    split_path
-=======
-    dump_recon_cache, config_true_value, ratelimit_sleep, eventlet_monkey_patch
->>>>>>> 2596b3ca
+    dump_recon_cache, config_true_value, ratelimit_sleep, urlparse, \
+    split_path, eventlet_monkey_patch
 from swift.common.daemon import Daemon
 from swift.common.header_key_dict import HeaderKeyDict
 from swift.common.storage_policy import split_policy_string, PolicyError
