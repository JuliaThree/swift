--- conflicted
+++ resolved
@@ -971,20 +971,11 @@
                 return [body]
         return ['']
 
-<<<<<<< HEAD
-    def absolute_location(self):
-        """
-        Attempt to construct an absolute location.
-        """
-        if not self.location.startswith('/'):
-            return self.location
-=======
     def host_url(self):
         """
         Returns the best guess that can be made for an absolute location up to
         the path, for example: https://host.com:1234
         """
->>>>>>> b8626f96
         if 'HTTP_HOST' in self.environ:
             host = self.environ['HTTP_HOST']
         else:
@@ -995,9 +986,6 @@
             host, port = host.rsplit(':', 1)
         elif scheme == 'https' and host.endswith(':443'):
             host, port = host.rsplit(':', 1)
-<<<<<<< HEAD
-        return '%s://%s%s' % (scheme, host, self.location)
-=======
         return '%s://%s' % (scheme, host)
 
     def absolute_location(self):
@@ -1007,7 +995,6 @@
         if not self.location.startswith('/'):
             return self.location
         return self.host_url() + self.location
->>>>>>> b8626f96
 
     def __call__(self, env, start_response):
         self.environ = env
