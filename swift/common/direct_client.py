# Copyright (c) 2010-2012 OpenStack, LLC.
#
# Licensed under the Apache License, Version 2.0 (the "License");
# you may not use this file except in compliance with the License.
# You may obtain a copy of the License at
#
#    http://www.apache.org/licenses/LICENSE-2.0
#
# Unless required by applicable law or agreed to in writing, software
# distributed under the License is distributed on an "AS IS" BASIS,
# WITHOUT WARRANTIES OR CONDITIONS OF ANY KIND, either express or
# implied.
# See the License for the specific language governing permissions and
# limitations under the License.

"""
Internal client library for making calls directly to the servers rather than
through the proxy.
"""

import socket
from httplib import HTTPException
from time import time
from urllib import quote as _quote

from eventlet import sleep, Timeout

from swift.common.bufferedhttp import http_connect
from swiftclient import ClientException, json_loads
from swift.common.utils import normalize_timestamp
from swift.common.http import HTTP_NO_CONTENT, HTTP_INSUFFICIENT_STORAGE, \
    is_success, is_server_error


def quote(value, safe='/'):
    if isinstance(value, unicode):
        value = value.encode('utf8')
    return _quote(value, safe)


def direct_get_account(node, part, account, marker=None, limit=None,
                       prefix=None, delimiter=None, conn_timeout=5,
                       response_timeout=15):
    """
    Get listings directly from the account server.

    :param node: node dictionary from the ring
    :param part: partition the account is on
    :param account: account name
    :param marker: marker query
    :param limit: query limit
    :param prefix: prefix query
    :param delimeter: delimeter for the query
    :param conn_timeout: timeout in seconds for establishing the connection
    :param response_timeout: timeout in seconds for getting the response
    :returns: a tuple of (response headers, a list of containers) The response
              headers will be a dict and all header names will be lowercase.
    """
    path = '/' + account
    qs = 'format=json'
    if marker:
        qs += '&marker=%s' % quote(marker)
    if limit:
        qs += '&limit=%d' % limit
    if prefix:
        qs += '&prefix=%s' % quote(prefix)
    if delimiter:
        qs += '&delimiter=%s' % quote(delimiter)
    with Timeout(conn_timeout):
        conn = http_connect(node['ip'], node['port'], node['device'], part,
                            'GET', path, query_string=qs)
    with Timeout(response_timeout):
        resp = conn.getresponse()
    if not is_success(resp.status):
        resp.read()
        raise ClientException(
            'Account server %s:%s direct GET %s gave status %s' %
            (node['ip'], node['port'],
             repr('/%s/%s%s' % (node['device'], part, path)),
             resp.status),
            http_host=node['ip'], http_port=node['port'],
            http_device=node['device'], http_status=resp.status,
            http_reason=resp.reason)
    resp_headers = {}
    for header, value in resp.getheaders():
        resp_headers[header.lower()] = value
    if resp.status == HTTP_NO_CONTENT:
        resp.read()
        return resp_headers, []
    return resp_headers, json_loads(resp.read())


def direct_head_container(node, part, account, container, conn_timeout=5,
                          response_timeout=15):
    """
    Request container information directly from the container server.

    :param node: node dictionary from the ring
    :param part: partition the container is on
    :param account: account name
    :param container: container name
    :param conn_timeout: timeout in seconds for establishing the connection
    :param response_timeout: timeout in seconds for getting the response
    :returns: a dict containing the response's headers (all header names will
              be lowercase)
    """
    path = '/%s/%s' % (account, container)
    with Timeout(conn_timeout):
        conn = http_connect(node['ip'], node['port'], node['device'], part,
                            'HEAD', path)
    with Timeout(response_timeout):
        resp = conn.getresponse()
        resp.read()
    if not is_success(resp.status):
        raise ClientException(
            'Container server %s:%s direct HEAD %s gave status %s' %
            (node['ip'], node['port'],
             repr('/%s/%s%s' % (node['device'], part, path)),
             resp.status),
            http_host=node['ip'], http_port=node['port'],
            http_device=node['device'], http_status=resp.status,
            http_reason=resp.reason)
    resp_headers = {}
    for header, value in resp.getheaders():
        resp_headers[header.lower()] = value
    return resp_headers


def direct_get_container(node, part, account, container, marker=None,
                         limit=None, prefix=None, delimiter=None,
                         conn_timeout=5, response_timeout=15):
    """
    Get container listings directly from the container server.

    :param node: node dictionary from the ring
    :param part: partition the container is on
    :param account: account name
    :param container: container name
    :param marker: marker query
    :param limit: query limit
    :param prefix: prefix query
    :param delimeter: delimeter for the query
    :param conn_timeout: timeout in seconds for establishing the connection
    :param response_timeout: timeout in seconds for getting the response
    :returns: a tuple of (response headers, a list of objects) The response
              headers will be a dict and all header names will be lowercase.
    """
    path = '/%s/%s' % (account, container)
    qs = 'format=json'
    if marker:
        qs += '&marker=%s' % quote(marker)
    if limit:
        qs += '&limit=%d' % limit
    if prefix:
        qs += '&prefix=%s' % quote(prefix)
    if delimiter:
        qs += '&delimiter=%s' % quote(delimiter)
    with Timeout(conn_timeout):
        conn = http_connect(node['ip'], node['port'], node['device'], part,
                            'GET', path, query_string=qs)
    with Timeout(response_timeout):
        resp = conn.getresponse()
    if not is_success(resp.status):
        resp.read()
        raise ClientException(
            'Container server %s:%s direct GET %s gave stats %s' %
            (node['ip'], node['port'],
             repr('/%s/%s%s' % (node['device'], part, path)),
             resp.status),
            http_host=node['ip'], http_port=node['port'],
            http_device=node['device'], http_status=resp.status,
            http_reason=resp.reason)
    resp_headers = {}
    for header, value in resp.getheaders():
        resp_headers[header.lower()] = value
    if resp.status == HTTP_NO_CONTENT:
        resp.read()
        return resp_headers, []
    return resp_headers, json_loads(resp.read())


def direct_delete_container(node, part, account, container, conn_timeout=5,
                            response_timeout=15, headers={}):
    path = '/%s/%s' % (account, container)
    headers['X-Timestamp'] = normalize_timestamp(time())
    with Timeout(conn_timeout):
        conn = http_connect(node['ip'], node['port'], node['device'], part,
                            'DELETE', path, headers)
    with Timeout(response_timeout):
        resp = conn.getresponse()
        resp.read()
    if not is_success(resp.status):
        raise ClientException(
            'Container server %s:%s direct DELETE %s gave status %s' %
            (node['ip'], node['port'],
             repr('/%s/%s%s' % (node['device'], part, path)), resp.status),
            http_host=node['ip'], http_port=node['port'],
            http_device=node['device'], http_status=resp.status,
            http_reason=resp.reason)


def direct_head_object(node, part, account, container, obj, conn_timeout=5,
                       response_timeout=15):
    """
    Request object information directly from the object server.

    :param node: node dictionary from the ring
    :param part: partition the container is on
    :param account: account name
    :param container: container name
    :param obj: object name
    :param conn_timeout: timeout in seconds for establishing the connection
    :param response_timeout: timeout in seconds for getting the response
    :returns: a dict containing the response's headers (all header names will
              be lowercase)
    """
    path = '/%s/%s/%s' % (account, container, obj)
    with Timeout(conn_timeout):
        conn = http_connect(node['ip'], node['port'], node['device'], part,
                            'HEAD', path)
    with Timeout(response_timeout):
        resp = conn.getresponse()
        resp.read()
    if not is_success(resp.status):
        raise ClientException(
            'Object server %s:%s direct HEAD %s gave status %s' %
            (node['ip'], node['port'],
             repr('/%s/%s%s' % (node['device'], part, path)),
             resp.status),
            http_host=node['ip'], http_port=node['port'],
            http_device=node['device'], http_status=resp.status,
            http_reason=resp.reason)
    resp_headers = {}
    for header, value in resp.getheaders():
        resp_headers[header.lower()] = value
    return resp_headers


def direct_get_object(node, part, account, container, obj, conn_timeout=5,
                      response_timeout=15, resp_chunk_size=None, headers={}):
    """
    Get object directly from the object server.

    :param node: node dictionary from the ring
    :param part: partition the container is on
    :param account: account name
    :param container: container name
    :param obj: object name
    :param conn_timeout: timeout in seconds for establishing the connection
    :param response_timeout: timeout in seconds for getting the response
    :param resp_chunk_size: if defined, chunk size of data to read.
    :param headers: dict to be passed into HTTPConnection headers
    :returns: a tuple of (response headers, the object's contents) The response
              headers will be a dict and all header names will be lowercase.
    """
    path = '/%s/%s/%s' % (account, container, obj)
    with Timeout(conn_timeout):
        conn = http_connect(node['ip'], node['port'], node['device'], part,
                            'GET', path, headers=headers)
    with Timeout(response_timeout):
        resp = conn.getresponse()
    if not is_success(resp.status):
        resp.read()
        raise ClientException(
            'Object server %s:%s direct GET %s gave status %s' %
            (node['ip'], node['port'],
             repr('/%s/%s%s' % (node['device'], part, path)), resp.status),
            http_host=node['ip'], http_port=node['port'],
            http_device=node['device'], http_status=resp.status,
            http_reason=resp.reason)
    if resp_chunk_size:

        def _object_body():
            buf = resp.read(resp_chunk_size)
            while buf:
                yield buf
                buf = resp.read(resp_chunk_size)
        object_body = _object_body()
    else:
        object_body = resp.read()
    resp_headers = {}
    for header, value in resp.getheaders():
        resp_headers[header.lower()] = value
    return resp_headers, object_body


def direct_put_object(node, part, account, container, name, contents,
                      content_length=None, etag=None, content_type=None,
                      headers=None, conn_timeout=5, response_timeout=15,
                      resp_chunk_size=None):
    """
    Put object directly from the object server.

    :param node: node dictionary from the ring
    :param part: partition the container is on
    :param account: account name
    :param container: container name
    :param name: object name
    :param contents: an iterable or string to read object data from
    :param content_length: value to send as content-length header
    :param etag: etag of contents
    :param content_type: value to send as content-type header
    :param headers: additional headers to include in the request
    :param conn_timeout: timeout in seconds for establishing the connection
    :param response_timeout: timeout in seconds for getting the response
    :param chunk_size: if defined, chunk size of data to send.
    :returns: etag from the server response
    """
    # TODO: Add chunked puts
    path = '/%s/%s/%s' % (account, container, name)
    if headers is None:
        headers = {}
    if etag:
        headers['ETag'] = etag.strip('"')
    if content_length is not None:
        headers['Content-Length'] = str(content_length)
    if content_type is not None:
        headers['Content-Type'] = content_type
    else:
        headers['Content-Type'] = 'application/octet-stream'
    if not contents:
        headers['Content-Length'] = '0'
    if isinstance(contents, basestring):
        contents = [contents]
    headers['X-Timestamp'] = normalize_timestamp(time())
    with Timeout(conn_timeout):
        conn = http_connect(node['ip'], node['port'], node['device'], part,
<<<<<<< HEAD
                'PUT', path, headers=headers)
=======
                            'PUT', path, headers=headers)
>>>>>>> b8626f96
    for chunk in contents:
        conn.send(chunk)
    with Timeout(response_timeout):
        resp = conn.getresponse()
        resp.read()
    if not is_success(resp.status):
        raise ClientException(
            'Object server %s:%s direct PUT %s gave status %s' %
            (node['ip'], node['port'],
             repr('/%s/%s%s' % (node['device'], part, path)),
             resp.status),
            http_host=node['ip'], http_port=node['port'],
            http_device=node['device'], http_status=resp.status,
            http_reason=resp.reason)
    return resp.getheader('etag').strip('"')


def direct_post_object(node, part, account, container, name, headers,
                       conn_timeout=5, response_timeout=15):
    """
    Direct update to object metadata on object server.

    :param node: node dictionary from the ring
    :param part: partition the container is on
    :param account: account name
    :param container: container name
    :param name: object name
    :param headers: headers to store as metadata
    :param conn_timeout: timeout in seconds for establishing the connection
    :param response_timeout: timeout in seconds for getting the response
    :raises ClientException: HTTP POST request failed
    """
    path = '/%s/%s/%s' % (account, container, name)
    headers['X-Timestamp'] = normalize_timestamp(time())
    with Timeout(conn_timeout):
        conn = http_connect(node['ip'], node['port'], node['device'], part,
                            'POST', path, headers=headers)
    with Timeout(response_timeout):
        resp = conn.getresponse()
        resp.read()
    if not is_success(resp.status):
        raise ClientException(
            'Object server %s:%s direct POST %s gave status %s' %
            (node['ip'], node['port'],
             repr('/%s/%s%s' % (node['device'], part, path)),
             resp.status),
            http_host=node['ip'], http_port=node['port'],
            http_device=node['device'], http_status=resp.status,
            http_reason=resp.reason)


def direct_delete_object(node, part, account, container, obj,
                         conn_timeout=5, response_timeout=15, headers={}):
    """
    Delete object directly from the object server.

    :param node: node dictionary from the ring
    :param part: partition the container is on
    :param account: account name
    :param container: container name
    :param obj: object name
    :param conn_timeout: timeout in seconds for establishing the connection
    :param response_timeout: timeout in seconds for getting the response
    :returns: response from server
    """
    path = '/%s/%s/%s' % (account, container, obj)
    headers['X-Timestamp'] = normalize_timestamp(time())
    with Timeout(conn_timeout):
        conn = http_connect(node['ip'], node['port'], node['device'], part,
                            'DELETE', path, headers)
    with Timeout(response_timeout):
        resp = conn.getresponse()
        resp.read()
    if not is_success(resp.status):
        raise ClientException(
            'Object server %s:%s direct DELETE %s gave status %s' %
            (node['ip'], node['port'],
             repr('/%s/%s%s' % (node['device'], part, path)),
             resp.status),
            http_host=node['ip'], http_port=node['port'],
            http_device=node['device'], http_status=resp.status,
            http_reason=resp.reason)


def retry(func, *args, **kwargs):
    """
    Helper function to retry a given function a number of times.

    :param func: callable to be called
    :param retries: number of retries
    :param error_log: logger for errors
    :param args: arguments to send to func
    :param kwargs: keyward arguments to send to func (if retries or
                   error_log are sent, they will be deleted from kwargs
                   before sending on to func)
    :returns: restult of func
    """
    retries = 5
    if 'retries' in kwargs:
        retries = kwargs['retries']
        del kwargs['retries']
    error_log = None
    if 'error_log' in kwargs:
        error_log = kwargs['error_log']
        del kwargs['error_log']
    attempts = 0
    backoff = 1
    while attempts <= retries:
        attempts += 1
        try:
            return attempts, func(*args, **kwargs)
        except (socket.error, HTTPException, Timeout), err:
            if error_log:
                error_log(err)
            if attempts > retries:
                raise
        except ClientException, err:
            if error_log:
                error_log(err)
            if attempts > retries or not is_server_error(err.http_status) or \
                    err.http_status == HTTP_INSUFFICIENT_STORAGE:
                raise
        sleep(backoff)
        backoff *= 2
    # Shouldn't actually get down here, but just in case.
    if args and 'ip' in args[0]:
        raise ClientException('Raise too many retries',
                              http_host=args[
                              0]['ip'], http_port=args[0]['port'],
                              http_device=args[0]['device'])
    else:
        raise ClientException('Raise too many retries')<|MERGE_RESOLUTION|>--- conflicted
+++ resolved
@@ -325,11 +325,7 @@
     headers['X-Timestamp'] = normalize_timestamp(time())
     with Timeout(conn_timeout):
         conn = http_connect(node['ip'], node['port'], node['device'], part,
-<<<<<<< HEAD
-                'PUT', path, headers=headers)
-=======
                             'PUT', path, headers=headers)
->>>>>>> b8626f96
     for chunk in contents:
         conn.send(chunk)
     with Timeout(response_timeout):
